--- conflicted
+++ resolved
@@ -315,11 +315,8 @@
 		Env:   env,
 		Binds: tn.Bind(),
 	}
-<<<<<<< HEAD
 	res := job.Run(ctx, cmd, opts)
 	return res.Stdout, res.Stderr, res.Err
-=======
-	return job.Run(ctx, cmd, opts)
 }
 
 func (tn *TendermintNode) logger() *zap.Logger {
@@ -327,5 +324,4 @@
 		zap.String("chain_id", tn.Chain.Config().ChainID),
 		zap.String("test", tn.TestName),
 	)
->>>>>>> 4332af55
 }