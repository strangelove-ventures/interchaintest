--- conflicted
+++ resolved
@@ -6,28 +6,19 @@
 	"encoding/json"
 	"fmt"
 	"path/filepath"
+	"strconv"
 	"strings"
-<<<<<<< HEAD
-	"time"
-	"strconv"
 
 	"github.com/avast/retry-go/v4"
-	gsrpc "github.com/misko9/go-substrate-rpc-client/v4"
-	"github.com/docker/docker/api/types/container"
-	"github.com/docker/docker/api/types/network"
-=======
-
-	"github.com/avast/retry-go/v4"
-	gsrpc "github.com/centrifuge/go-substrate-rpc-client/v4"
->>>>>>> 5baa47f7
+	sdktypes "github.com/cosmos/cosmos-sdk/types"
 	"github.com/docker/docker/client"
 	"github.com/icza/dyno"
 	p2pcrypto "github.com/libp2p/go-libp2p-core/crypto"
 	"github.com/libp2p/go-libp2p-core/peer"
+	gsrpc "github.com/misko9/go-substrate-rpc-client/v4"
 	"github.com/strangelove-ventures/interchaintest/v7/ibc"
 	"github.com/strangelove-ventures/interchaintest/v7/internal/dockerutil"
 	"go.uber.org/zap"
-	sdktypes "github.com/cosmos/cosmos-sdk/types"
 )
 
 // Increase parachain scaled wallet amounts relative to cosmos
@@ -353,12 +344,12 @@
 
 // SendIbcFunds sends funds to a wallet from a user account.
 func (pn *ParachainNode) SendIbcFunds(
-	ctx context.Context, 
+	ctx context.Context,
 	channelID string,
-	keyName string, 
+	keyName string,
 	amount ibc.WalletAmount,
 	options ibc.TransferOptions,
-	) error {
+) error {
 	kp, err := pn.Chain.(*PolkadotChain).GetKeyringPair(keyName)
 	if err != nil {
 		return err
@@ -382,9 +373,9 @@
 
 // MintFunds mints an asset for a user on parachain, keyName must be the owner of the asset
 func (pn *ParachainNode) MintFunds(
-	keyName string, 
+	keyName string,
 	amount ibc.WalletAmount,
-	) error {
+) error {
 	kp, err := pn.Chain.(*PolkadotChain).GetKeyringPair(keyName)
 	if err != nil {
 		return err
