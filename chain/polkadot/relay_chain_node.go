--- conflicted
+++ resolved
@@ -222,59 +222,7 @@
 		fmt.Sprintf("--public-addr=%s", multiAddress),
 		"--base-path", p.NodeHome(),
 	}
-<<<<<<< HEAD
 	return p.containerLifecycle.CreateContainer(ctx, p.TestName, p.NetworkID, p.Image, exposedPorts, p.Bind(), p.HostName(), cmd)
-=======
-	p.logger().
-		Info("Running command",
-			zap.String("command", strings.Join(cmd, " ")),
-			zap.String("container", p.Name()),
-		)
-
-	pb, listeners, err := dockerutil.GeneratePortBindings(exposedPorts)
-	if err != nil {
-		return fmt.Errorf("failed to generate port bindings: %w", err)
-	}
-
-	p.preStartListeners = listeners
-
-	cc, err := p.DockerClient.ContainerCreate(
-		ctx,
-		&container.Config{
-			Image: p.Image.Ref(),
-
-			Entrypoint: []string{},
-			Cmd:        cmd,
-
-			Hostname: p.HostName(),
-			User:     p.Image.UidGid,
-
-			Labels: map[string]string{dockerutil.CleanupLabel: p.TestName},
-
-			ExposedPorts: exposedPorts,
-		},
-		&container.HostConfig{
-			Binds:           p.Bind(),
-			PortBindings:    pb,
-			PublishAllPorts: true,
-			AutoRemove:      false,
-			DNS:             []string{},
-		},
-		&network.NetworkingConfig{
-			EndpointsConfig: map[string]*network.EndpointSettings{
-				p.NetworkID: {},
-			},
-		},
-		nil,
-		p.Name(),
-	)
-	if err != nil {
-		p.preStartListeners.CloseAll()
-		return err
-	}
-	p.containerID = cc.ID
-	return nil
->>>>>>> b74ff72f
 }
 
 // StopContainer stops the relay chain node container, waiting at most 30 seconds.
@@ -284,15 +232,7 @@
 
 // StartContainer starts the container after it is built by CreateNodeContainer.
 func (p *RelayChainNode) StartContainer(ctx context.Context) error {
-<<<<<<< HEAD
 	if err := p.containerLifecycle.StartContainer(ctx); err != nil {
-=======
-	dockerutil.LockPortAssignment()
-	p.preStartListeners.CloseAll()
-	err := dockerutil.StartContainer(ctx, p.DockerClient, p.containerID)
-	dockerutil.UnlockPortAssignment()
-	if err != nil {
->>>>>>> b74ff72f
 		return err
 	}
 
