--- conflicted
+++ resolved
@@ -85,15 +85,9 @@
 }
 
 func NewThorchain(testName string, chainConfig ibc.ChainConfig, numValidators int, numFullNodes int, log *zap.Logger) *Thorchain {
-<<<<<<< HEAD
-	if numValidators != 1 {
-		panic("Thorchain must start with 1 validators for vault and router contract setup")
-	}
-=======
 	// if numValidators != 1 {
 	// 	panic(fmt.Sprintf("Thorchain must start with 1 validators for vault and router contract setup"))
 	// }
->>>>>>> a166e886
 	if chainConfig.EncodingConfig == nil {
 		cfg := DefaultEncoding()
 		chainConfig.EncodingConfig = &cfg
@@ -718,16 +712,11 @@
 				}
 			}
 
-<<<<<<< HEAD
-			if !c.cfg.SkipGenTx {
-				if err := v.InitValidatorGenTx(ctx, &chainCfg, genesisAmounts[i], genesisSelfDelegation[i]); err != nil {
-=======
-			v.ValidatorMnemonic = strings.Repeat("dog ", 23) + "fossil"
 			if v.Index == 0 {
+				v.ValidatorMnemonic = strings.Repeat("dog ", 23) + "fossil"
 				v.logger().Debug("Recover validator key")
 
 				if err := v.RecoverKey(ctx, valKey, v.ValidatorMnemonic); err != nil {
->>>>>>> a166e886
 					return err
 				}
 			} else {
@@ -744,8 +733,6 @@
 				}
 			}
 
-<<<<<<< HEAD
-=======
 			v.logger().Info("Getting node account info")
 
 			if err := v.GetNodeAccount(egCtx); err != nil {
@@ -757,7 +744,6 @@
 				return fmt.Errorf("failed to add node account: %w", err)
 			}
 
->>>>>>> a166e886
 			return nil
 		})
 	}
@@ -945,18 +931,12 @@
 			return err
 		}
 
-<<<<<<< HEAD
-		if !c.cfg.SkipGenTx {
-			if err := validator0.AddNodeAccount(ctx, *validatorN.NodeAccount); err != nil {
-				return fmt.Errorf("failed to add node account to val0: %w", err)
-=======
 		genBz = bytes.ReplaceAll(genBz, []byte(`"stake"`), []byte(fmt.Sprintf(`"%s"`, chainCfg.Denom)))
 	} else {
 		var eg errgroup.Group
 		for i, validator := range activeVals {
 			if i >= chainCfg.Genesis.MaxVals {
 				break
->>>>>>> a166e886
 			}
 			v := c.Validators[i]
 			validator := validator
