--- conflicted
+++ resolved
@@ -15,10 +15,7 @@
 	IpAddress           string               `json:"ip_address"`
 	Status              string               `json:"status"`
 	Bond                string               `json:"bond"`
-<<<<<<< HEAD
-=======
 	BondUInt            uint64               `json:"-"`
->>>>>>> a166e886
 	ActiveBlockHeight   string               `json:"active_block_height"`
 	BondAddress         string               `json:"bond_address"`
 	SignerMembership    []string             `json:"signer_membership"`
