--- conflicted
+++ resolved
@@ -133,53 +133,7 @@
 	}
 }
 
-<<<<<<< HEAD
-func (c *EthereumChain) Start(testName string, ctx context.Context, additionalGenesisWallets ...ibc.WalletAmount) error {
-	// TODO:
-	//   * add support for different denom configuration, ether, gwei or wei,
-	//       this will affect SendFunds, SendFundsWithNote, GetBalance and anything other than wei will lose precision for GetBalance
-	//   * add support for modifying genesis amount config, default is 10 ether
-	//   * add support for ConfigFileOverrides
-	//		* block time
-	//   * add support for custom chain id, must be an int?
-	//   * add support for custom gas-price
-	// Maybe add code-size-limit configuration for larger contracts
-
-	// IBC support, add when necessary
-	//   * add additionalGenesisWallet support for relayer wallet, either add genesis accounts or tx after chain starts
-
-	cmd := []string{
-		c.cfg.Bin,
-		"--host", "0.0.0.0", // Anyone can call
-		"--block-time", "2", // 2 second block times
-		"--accounts", "10", // We current only use the first account for the faucet, but tests may expect the default
-		"--balance", "10000000", // Genesis accounts loaded with 10mil ether, change as needed
-		"--no-cors",
-		"--gas-price", "20000000000",
-		"--block-base-fee-per-gas", "0",
-	}
-
-	var mounts []mount.Mount
-	if loadState, ok := c.cfg.ConfigFileOverrides["--load-state"].(string); ok {
-		pwd, err := os.Getwd()
-		if err != nil {
-			return err
-		}
-		localJsonFile := filepath.Join(pwd, loadState)
-		dockerJsonFile := path.Join(c.HomeDir(), path.Base(loadState))
-		mounts = []mount.Mount{
-			{
-				Type:   mount.TypeBind,
-				Source: localJsonFile,
-				Target: dockerJsonFile,
-			},
-		}
-		cmd = append(cmd, "--load-state", dockerJsonFile)
-	}
-
-=======
 func (c *EthereumChain) Start(ctx context.Context, cmd []string, mount []mount.Mount) error {
->>>>>>> 136c4bd2
 	usingPorts := nat.PortMap{}
 	for k, v := range natPorts {
 		usingPorts[k] = v
@@ -272,140 +226,6 @@
 	return "ws://" + c.hostRPCPort
 }
 
-<<<<<<< HEAD
-type NewWalletOutput struct {
-	Address string `json:"address"`
-	Path    string `json:"path"`
-}
-
-func (c *EthereumChain) MakeKeystoreDir(ctx context.Context) error {
-	cmd := []string{"mkdir", "-p", c.KeystoreDir()}
-	_, _, err := c.Exec(ctx, cmd, nil)
-	return err
-}
-
-func (c *EthereumChain) CreateKey(ctx context.Context, keyName string) error {
-	err := c.MakeKeystoreDir(ctx) // Ensure keystore directory is created
-	if err != nil {
-		return err
-	}
-
-	_, ok := c.keystoreMap[keyName]
-	if ok {
-		return fmt.Errorf("Keyname (%s) already used", keyName)
-	}
-
-	cmd := []string{"cast", "wallet", "new", c.KeystoreDir(), "--unsafe-password", "", "--json"}
-	stdout, _, err := c.Exec(ctx, cmd, nil)
-	if err != nil {
-		return err
-	}
-
-	newWallet := []NewWalletOutput{}
-	err = json.Unmarshal(stdout, &newWallet)
-	if err != nil {
-		return err
-	}
-
-	c.keystoreMap[keyName] = newWallet[0].Path
-
-	return nil
-}
-
-// cast wallet import requires a password prompt which docker isn't properly handling. For now, we only use CreateKey().
-// Can re-add/support with this commit: https://github.com/foundry-rs/foundry/pull/6671
-func (c *EthereumChain) RecoverKey(ctx context.Context, keyName, mnemonic string) error {
-	err := c.MakeKeystoreDir(ctx) // Ensure keystore directory is created
-	if err != nil {
-		return err
-	}
-
-	cmd := []string{"cast", "wallet", "import", keyName, "--keystore-dir", c.KeystoreDir(), "--mnemonic", mnemonic, "--unsafe-password", ""}
-	_, _, err = c.Exec(ctx, cmd, nil)
-	if err != nil {
-		return err
-	}
-
-	// This is needed for CreateKey() since that keystore path does not use the keyname
-	c.keystoreMap[keyName] = path.Join(c.KeystoreDir(), keyName)
-
-	return nil
-}
-
-// Get address of account, cast to a string to use
-func (c *EthereumChain) GetAddress(ctx context.Context, keyName string) ([]byte, error) {
-	keystore, ok := c.keystoreMap[keyName]
-	if !ok {
-		return nil, fmt.Errorf("Keyname (%s) not found", keyName)
-	}
-
-	cmd := []string{"cast", "wallet", "address", "--keystore", keystore, "--password", ""}
-	stdout, _, err := c.Exec(ctx, cmd, nil)
-	if err != nil {
-		return nil, err
-	}
-	return []byte(strings.TrimSpace(string(stdout))), nil
-}
-
-func (c *EthereumChain) SendFunds(ctx context.Context, keyName string, amount ibc.WalletAmount) error {
-	cmd := []string{"cast", "send", amount.Address, "--value", amount.Amount.String()}
-	if keyName == "faucet" {
-		cmd = append(cmd,
-			"--private-key", "0xac0974bec39a17e36ba4a6b4d238ff944bacb478cbed5efcae784d7bf4f2ff80",
-			"--rpc-url", c.GetRPCAddress(),
-		)
-	} else {
-		keystore, ok := c.keystoreMap[keyName]
-		if !ok {
-			return fmt.Errorf("keyname (%s) not found", keyName)
-		}
-		cmd = append(cmd,
-			"--keystore", keystore,
-			"--password", "",
-			"--rpc-url", c.GetRPCAddress(),
-		)
-	}
-	_, _, err := c.Exec(ctx, cmd, nil)
-	return err
-}
-
-type TransactionReceipt struct {
-	TxHash string `json:"transactionHash"`
-}
-
-func (c *EthereumChain) SendFundsWithNote(ctx context.Context, keyName string, amount ibc.WalletAmount, note string) (string, error) {
-	cmd := []string{"cast", "send", amount.Address, hexutil.Encode([]byte(note)), "--value", amount.Amount.String(), "--json"}
-	if keyName == "faucet" {
-		cmd = append(cmd,
-			"--private-key", "0xac0974bec39a17e36ba4a6b4d238ff944bacb478cbed5efcae784d7bf4f2ff80",
-			"--rpc-url", c.GetRPCAddress(),
-		)
-	} else {
-		keystore, ok := c.keystoreMap[keyName]
-		if !ok {
-			return "", fmt.Errorf("Keyname (%s) not found", keyName)
-		}
-		cmd = append(cmd,
-			"--keystore", keystore,
-			"--password", "",
-			"--rpc-url", c.GetRPCAddress(),
-		)
-	}
-	stdout, _, err := c.Exec(ctx, cmd, nil)
-	if err != nil {
-		return "", err
-	}
-
-	var txReceipt TransactionReceipt
-	if err = json.Unmarshal(stdout, &txReceipt); err != nil {
-		return "", err
-	}
-
-	return txReceipt.TxHash, nil
-}
-
-=======
->>>>>>> 136c4bd2
 func (c *EthereumChain) Height(ctx context.Context) (int64, error) {
 	time.Sleep(time.Millisecond * 200) // TODO: slow down WaitForBlocks instead of here
 	height, err := c.rpcClient.BlockNumber(ctx)
