--- conflicted
+++ resolved
@@ -13,7 +13,6 @@
 	"strings"
 	"sync"
 
-<<<<<<< HEAD
 	cosmosproto "github.com/cosmos/gogoproto/proto"
 	chanTypes "github.com/cosmos/ibc-go/v7/modules/core/04-channel/types"
 	dockertypes "github.com/docker/docker/api/types"
@@ -24,9 +23,8 @@
 	"google.golang.org/grpc"
 	"google.golang.org/grpc/credentials/insecure"
 
-=======
 	"cosmossdk.io/math"
->>>>>>> cc35cd35
+
 	"github.com/cosmos/cosmos-sdk/codec"
 	codectypes "github.com/cosmos/cosmos-sdk/codec/types"
 	cryptocodec "github.com/cosmos/cosmos-sdk/crypto/codec"
@@ -209,16 +207,12 @@
 	return fmt.Sprintf("http://%s:26657", c.getFullNode().HostName())
 }
 
-<<<<<<< HEAD
-// Implements Chain interface.
-=======
 // Implements Chain interface
 func (c *CosmosChain) GetAPIAddress() string {
 	return fmt.Sprintf("http://%s:1317", c.getFullNode().HostName())
 }
 
 // Implements Chain interface
->>>>>>> cc35cd35
 func (c *CosmosChain) GetGRPCAddress() string {
 	return fmt.Sprintf("%s:9090", c.getFullNode().HostName())
 }
@@ -543,13 +537,8 @@
 }
 
 // GetBalance fetches the current balance for a specific account address and denom.
-<<<<<<< HEAD
-// Implements Chain interface.
-func (c *CosmosChain) GetBalance(ctx context.Context, address string, denom string) (int64, error) {
-=======
 // Implements Chain interface
 func (c *CosmosChain) GetBalance(ctx context.Context, address string, denom string) (math.Int, error) {
->>>>>>> cc35cd35
 	params := &bankTypes.QueryBalanceRequest{Address: address, Denom: denom}
 	grpcAddress := c.getFullNode().hostGRPCPort
 	conn, err := grpc.Dial(grpcAddress, grpc.WithTransportCredentials(insecure.NewCredentials()))
@@ -683,9 +672,6 @@
 	return tn, nil
 }
 
-<<<<<<< HEAD
-// creates the test node objects required for bootstrapping tests.
-=======
 // NewSidecarProcess constructs a new sidecar process with a docker volume.
 func (c *CosmosChain) NewSidecarProcess(
 	ctx context.Context,
@@ -734,7 +720,6 @@
 }
 
 // creates the test node objects required for bootstrapping tests
->>>>>>> cc35cd35
 func (c *CosmosChain) initializeChainNodes(
 	ctx context.Context,
 	testName string,
