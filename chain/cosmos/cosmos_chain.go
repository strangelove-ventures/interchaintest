package cosmos

import (
	"bytes"
	"context"
	"crypto/sha256"
	"encoding/hex"
	"encoding/json"
	"fmt"
	"io"
	"os"
	"strconv"
	"strings"
	"sync"

<<<<<<< HEAD
	sdkmath "cosmossdk.io/math"
=======
	"cosmossdk.io/math"
>>>>>>> 8e02aef8
	"github.com/cosmos/cosmos-sdk/codec"
	codectypes "github.com/cosmos/cosmos-sdk/codec/types"
	cryptocodec "github.com/cosmos/cosmos-sdk/crypto/codec"
	"github.com/cosmos/cosmos-sdk/crypto/hd"
	"github.com/cosmos/cosmos-sdk/crypto/keyring"
	"github.com/cosmos/cosmos-sdk/types"
	authtypes "github.com/cosmos/cosmos-sdk/x/auth/types"
	bankTypes "github.com/cosmos/cosmos-sdk/x/bank/types"
	govtypes "github.com/cosmos/cosmos-sdk/x/gov/types"
	paramsutils "github.com/cosmos/cosmos-sdk/x/params/client/utils"
	cosmosproto "github.com/cosmos/gogoproto/proto"
	chanTypes "github.com/cosmos/ibc-go/v7/modules/core/04-channel/types"
	dockertypes "github.com/docker/docker/api/types"
	volumetypes "github.com/docker/docker/api/types/volume"
	"github.com/docker/docker/client"
	wasmtypes "github.com/strangelove-ventures/interchaintest/v7/chain/cosmos/08-wasm-types"
	"github.com/strangelove-ventures/interchaintest/v7/chain/internal/tendermint"
	"github.com/strangelove-ventures/interchaintest/v7/ibc"
	"github.com/strangelove-ventures/interchaintest/v7/internal/blockdb"
	"github.com/strangelove-ventures/interchaintest/v7/internal/dockerutil"
	"github.com/strangelove-ventures/interchaintest/v7/testutil"
	"go.uber.org/zap"
	"golang.org/x/sync/errgroup"
	"google.golang.org/grpc"
	"google.golang.org/grpc/credentials/insecure"
)

// CosmosChain is a local docker testnet for a Cosmos SDK chain.
// Implements the ibc.Chain interface.
type CosmosChain struct {
	testName      string
	cfg           ibc.ChainConfig
	numValidators int
	numFullNodes  int
	Validators    ChainNodes
	FullNodes     ChainNodes

	// Additional processes that need to be run on a per-chain basis.
	Sidecars SidecarProcesses

	log      *zap.Logger
	keyring  keyring.Keyring
	findTxMu sync.Mutex
}

func NewCosmosHeighlinerChainConfig(name string,
	binary string,
	bech32Prefix string,
	denom string,
	gasPrices string,
	gasAdjustment float64,
	trustingPeriod string,
	noHostMount bool) ibc.ChainConfig {
	return ibc.ChainConfig{
		Type:           "cosmos",
		Name:           name,
		Bech32Prefix:   bech32Prefix,
		Denom:          denom,
		GasPrices:      gasPrices,
		GasAdjustment:  gasAdjustment,
		TrustingPeriod: trustingPeriod,
		NoHostMount:    noHostMount,
		Images: []ibc.DockerImage{
			{
				Repository: fmt.Sprintf("ghcr.io/strangelove-ventures/heighliner/%s", name),
				UidGid:     dockerutil.GetHeighlinerUserString(),
			},
		},
		Bin: binary,
	}
}

func NewCosmosChain(testName string, chainConfig ibc.ChainConfig, numValidators int, numFullNodes int, log *zap.Logger) *CosmosChain {
	if chainConfig.EncodingConfig == nil {
		cfg := DefaultEncoding()
		chainConfig.EncodingConfig = &cfg
	}

	registry := codectypes.NewInterfaceRegistry()
	cryptocodec.RegisterInterfaces(registry)
	cdc := codec.NewProtoCodec(registry)
	kr := keyring.NewInMemory(cdc)

	return &CosmosChain{
		testName:      testName,
		cfg:           chainConfig,
		numValidators: numValidators,
		numFullNodes:  numFullNodes,
		log:           log,
		keyring:       kr,
	}
}

// Nodes returns all nodes, including validators and fullnodes.
func (c *CosmosChain) Nodes() ChainNodes {
	return append(c.Validators, c.FullNodes...)
}

// AddFullNodes adds new fullnodes to the network, peering with the existing nodes.
func (c *CosmosChain) AddFullNodes(ctx context.Context, configFileOverrides map[string]any, inc int) error {
	// Get peer string for existing nodes
	peers := c.Nodes().PeerString(ctx)

	// Get genesis.json
	genbz, err := c.Validators[0].GenesisFileContent(ctx)
	if err != nil {
		return err
	}

	prevCount := c.numFullNodes
	c.numFullNodes += inc
	if err := c.initializeChainNodes(ctx, c.testName, c.getFullNode().DockerClient, c.getFullNode().NetworkID); err != nil {
		return err
	}

	var eg errgroup.Group
	for i := prevCount; i < c.numFullNodes; i++ {
		i := i
		eg.Go(func() error {
			fn := c.FullNodes[i]
			if err := fn.InitFullNodeFiles(ctx); err != nil {
				return err
			}
			if err := fn.SetPeers(ctx, peers); err != nil {
				return err
			}
			if err := fn.OverwriteGenesisFile(ctx, genbz); err != nil {
				return err
			}
			for configFile, modifiedConfig := range configFileOverrides {
				modifiedToml, ok := modifiedConfig.(testutil.Toml)
				if !ok {
					return fmt.Errorf("Provided toml override for file %s is of type (%T). Expected (DecodedToml)", configFile, modifiedConfig)
				}
				if err := testutil.ModifyTomlConfigFile(
					ctx,
					fn.logger(),
					fn.DockerClient,
					fn.TestName,
					fn.VolumeName,
					configFile,
					modifiedToml,
				); err != nil {
					return err
				}
			}
			if err := fn.CreateNodeContainer(ctx); err != nil {
				return err
			}
			return fn.StartContainer(ctx)
		})
	}
	return eg.Wait()
}

// Implements Chain interface
func (c *CosmosChain) Config() ibc.ChainConfig {
	return c.cfg
}

// Implements Chain interface
func (c *CosmosChain) Initialize(ctx context.Context, testName string, cli *client.Client, networkID string) error {
	if err := c.initializeSidecars(ctx, testName, cli, networkID); err != nil {
		return err
	}
	return c.initializeChainNodes(ctx, testName, cli, networkID)
}

func (c *CosmosChain) getFullNode() *ChainNode {
	c.findTxMu.Lock()
	defer c.findTxMu.Unlock()
	if len(c.FullNodes) > 0 {
		// use first full node
		return c.FullNodes[0]
	}
	// use first validator
	return c.Validators[0]
}

// Exec implements ibc.Chain.
func (c *CosmosChain) Exec(ctx context.Context, cmd []string, env []string) (stdout, stderr []byte, err error) {
	return c.getFullNode().Exec(ctx, cmd, env)
}

// Implements Chain interface
func (c *CosmosChain) GetRPCAddress() string {
	return fmt.Sprintf("http://%s:26657", c.getFullNode().HostName())
}

// Implements Chain interface
func (c *CosmosChain) GetGRPCAddress() string {
	return fmt.Sprintf("%s:9090", c.getFullNode().HostName())
}

// GetHostRPCAddress returns the address of the RPC server accessible by the host.
// This will not return a valid address until the chain has been started.
func (c *CosmosChain) GetHostRPCAddress() string {
	return "http://" + c.getFullNode().hostRPCPort
}

// GetHostGRPCAddress returns the address of the gRPC server accessible by the host.
// This will not return a valid address until the chain has been started.
func (c *CosmosChain) GetHostGRPCAddress() string {
	return c.getFullNode().hostGRPCPort
}

// HomeDir implements ibc.Chain.
func (c *CosmosChain) HomeDir() string {
	return c.getFullNode().HomeDir()
}

// Implements Chain interface
func (c *CosmosChain) CreateKey(ctx context.Context, keyName string) error {
	return c.getFullNode().CreateKey(ctx, keyName)
}

// Implements Chain interface
func (c *CosmosChain) RecoverKey(ctx context.Context, keyName, mnemonic string) error {
	return c.getFullNode().RecoverKey(ctx, keyName, mnemonic)
}

// Implements Chain interface
func (c *CosmosChain) GetAddress(ctx context.Context, keyName string) ([]byte, error) {
	b32Addr, err := c.getFullNode().AccountKeyBech32(ctx, keyName)
	if err != nil {
		return nil, err
	}

	return types.GetFromBech32(b32Addr, c.Config().Bech32Prefix)
}

// BuildWallet will return a Cosmos wallet
// If mnemonic != "", it will restore using that mnemonic
// If mnemonic == "", it will create a new key
func (c *CosmosChain) BuildWallet(ctx context.Context, keyName string, mnemonic string) (ibc.Wallet, error) {
	if mnemonic != "" {
		if err := c.RecoverKey(ctx, keyName, mnemonic); err != nil {
			return nil, fmt.Errorf("failed to recover key with name %q on chain %s: %w", keyName, c.cfg.Name, err)
		}
	} else {
		if err := c.CreateKey(ctx, keyName); err != nil {
			return nil, fmt.Errorf("failed to create key with name %q on chain %s: %w", keyName, c.cfg.Name, err)
		}
	}

	addrBytes, err := c.GetAddress(ctx, keyName)
	if err != nil {
		return nil, fmt.Errorf("failed to get account address for key %q on chain %s: %w", keyName, c.cfg.Name, err)
	}

	return NewWallet(keyName, addrBytes, mnemonic, c.cfg), nil
}

// BuildRelayerWallet will return a Cosmos wallet populated with the mnemonic so that the wallet can
// be restored in the relayer node using the mnemonic. After it is built, that address is included in
// genesis with some funds.
func (c *CosmosChain) BuildRelayerWallet(ctx context.Context, keyName string) (ibc.Wallet, error) {
	coinType, err := strconv.ParseUint(c.cfg.CoinType, 10, 32)
	if err != nil {
		return nil, fmt.Errorf("invalid coin type: %w", err)
	}

	info, mnemonic, err := c.keyring.NewMnemonic(
		keyName,
		keyring.English,
		hd.CreateHDPath(uint32(coinType), 0, 0).String(),
		"", // Empty passphrase.
		hd.Secp256k1,
	)
	if err != nil {
		return nil, fmt.Errorf("failed to create mnemonic: %w", err)
	}

	addrBytes, err := info.GetAddress()
	if err != nil {
		return nil, fmt.Errorf("failed to get address: %w", err)
	}

	return NewWallet(keyName, addrBytes, mnemonic, c.cfg), nil
}

// Implements Chain interface
func (c *CosmosChain) SendFunds(ctx context.Context, keyName string, amount ibc.WalletAmount) error {
	return c.getFullNode().SendFunds(ctx, keyName, amount)
}

// Implements Chain interface
func (c *CosmosChain) SendIBCTransfer(
	ctx context.Context,
	channelID string,
	keyName string,
	amount ibc.WalletAmount,
	options ibc.TransferOptions,
) (tx ibc.Tx, _ error) {
	txHash, err := c.getFullNode().SendIBCTransfer(ctx, channelID, keyName, amount, options)
	if err != nil {
		return tx, fmt.Errorf("send ibc transfer: %w", err)
	}
	txResp, err := c.getTransaction(txHash)
	if err != nil {
		return tx, fmt.Errorf("failed to get transaction %s: %w", txHash, err)
	}
	if txResp.Code != 0 {
		return tx, fmt.Errorf("error in transaction (code: %d): %s", txResp.Code, txResp.RawLog)
	}
	tx.Height = uint64(txResp.Height)
	tx.TxHash = txHash
	// In cosmos, user is charged for entire gas requested, not the actual gas used.
	tx.GasSpent = txResp.GasWanted

	const evType = "send_packet"
	events := txResp.Events

	var (
		seq, _           = tendermint.AttributeValue(events, evType, "packet_sequence")
		srcPort, _       = tendermint.AttributeValue(events, evType, "packet_src_port")
		srcChan, _       = tendermint.AttributeValue(events, evType, "packet_src_channel")
		dstPort, _       = tendermint.AttributeValue(events, evType, "packet_dst_port")
		dstChan, _       = tendermint.AttributeValue(events, evType, "packet_dst_channel")
		timeoutHeight, _ = tendermint.AttributeValue(events, evType, "packet_timeout_height")
		timeoutTs, _     = tendermint.AttributeValue(events, evType, "packet_timeout_timestamp")
		data, _          = tendermint.AttributeValue(events, evType, "packet_data")
	)
	tx.Packet.SourcePort = srcPort
	tx.Packet.SourceChannel = srcChan
	tx.Packet.DestPort = dstPort
	tx.Packet.DestChannel = dstChan
	tx.Packet.TimeoutHeight = timeoutHeight
	tx.Packet.Data = []byte(data)

	seqNum, err := strconv.Atoi(seq)
	if err != nil {
		return tx, fmt.Errorf("invalid packet sequence from events %s: %w", seq, err)
	}
	tx.Packet.Sequence = uint64(seqNum)

	timeoutNano, err := strconv.ParseUint(timeoutTs, 10, 64)
	if err != nil {
		return tx, fmt.Errorf("invalid packet timestamp timeout %s: %w", timeoutTs, err)
	}
	tx.Packet.TimeoutTimestamp = ibc.Nanoseconds(timeoutNano)

	return tx, nil
}

// QueryProposal returns the state and details of a governance proposal.
func (c *CosmosChain) QueryProposal(ctx context.Context, proposalID string) (*ProposalResponse, error) {
	return c.getFullNode().QueryProposal(ctx, proposalID)
}

// PushNewWasmClientProposal submits a new wasm client governance proposal to the chain
func (c *CosmosChain) PushNewWasmClientProposal(ctx context.Context, keyName string, fileName string, prop TxProposalv1) (TxProposal, string, error) {
	tx := TxProposal{}
	content, err := os.ReadFile(fileName)
	if err != nil {
		return tx, "", err
	}
	codeHashByte32 := sha256.Sum256(content)
	codeHash := hex.EncodeToString(codeHashByte32[:])
	content, err = testutil.GzipIt(content)
	if err != nil {
		return tx, "", err
	}
	message := wasmtypes.MsgStoreCode{
		Signer: types.MustBech32ifyAddressBytes(c.cfg.Bech32Prefix, authtypes.NewModuleAddress(govtypes.ModuleName)),
		Code:   content,
	}
	msg, err := c.cfg.EncodingConfig.Codec.MarshalInterfaceJSON(&message)
	if err != nil {
		return tx, "", err
	}
	prop.Messages = append(prop.Messages, msg)
	txHash, err := c.getFullNode().SubmitProposal(ctx, keyName, prop)
	if err != nil {
		return tx, "", fmt.Errorf("failed to submit wasm client proposal: %w", err)
	}
	tx, err = c.txProposal(txHash)
	return tx, codeHash, err
}

// UpgradeProposal submits a software-upgrade governance proposal to the chain.
func (c *CosmosChain) UpgradeProposal(ctx context.Context, keyName string, prop SoftwareUpgradeProposal) (tx TxProposal, _ error) {
	txHash, err := c.getFullNode().UpgradeProposal(ctx, keyName, prop)
	if err != nil {
		return tx, fmt.Errorf("failed to submit upgrade proposal: %w", err)
	}
	return c.txProposal(txHash)
}

// SubmitProposal submits a gov v1 proposal to the chain.
func (c *CosmosChain) SubmitProposal(ctx context.Context, keyName string, prop TxProposalv1) (tx TxProposal, _ error) {
	txHash, err := c.getFullNode().SubmitProposal(ctx, keyName, prop)
	if err != nil {
		return tx, fmt.Errorf("failed to submit gov v1 proposal: %w", err)
	}
	return c.txProposal(txHash)
}

// Build a gov v1 proposal type.
func (c *CosmosChain) BuildProposal(messages []cosmosproto.Message, title, summary, metadata, depositStr string) (TxProposalv1, error) {
	var propType TxProposalv1
	rawMsgs := make([]json.RawMessage, len(messages))

	for i, msg := range messages {
		msg, err := c.Config().EncodingConfig.Codec.MarshalInterfaceJSON(msg)
		if err != nil {
			return propType, err
		}
		rawMsgs[i] = msg
	}

	propType = TxProposalv1{
		Messages: rawMsgs,
		Metadata: metadata,
		Deposit:  depositStr,
		Title:    title,
		Summary:  summary,
	}

	return propType, nil
}

// TextProposal submits a text governance proposal to the chain.
func (c *CosmosChain) TextProposal(ctx context.Context, keyName string, prop TextProposal) (tx TxProposal, _ error) {
	txHash, err := c.getFullNode().TextProposal(ctx, keyName, prop)
	if err != nil {
		return tx, fmt.Errorf("failed to submit upgrade proposal: %w", err)
	}
	return c.txProposal(txHash)
}

// ParamChangeProposal submits a param change proposal to the chain, signed by keyName.
func (c *CosmosChain) ParamChangeProposal(ctx context.Context, keyName string, prop *paramsutils.ParamChangeProposalJSON) (tx TxProposal, _ error) {
	txHash, err := c.getFullNode().ParamChangeProposal(ctx, keyName, prop)
	if err != nil {
		return tx, fmt.Errorf("failed to submit param change proposal: %w", err)
	}

	return c.txProposal(txHash)
}

// QueryParam returns the param state of a given key.
func (c *CosmosChain) QueryParam(ctx context.Context, subspace, key string) (*ParamChange, error) {
	return c.getFullNode().QueryParam(ctx, subspace, key)
}

func (c *CosmosChain) txProposal(txHash string) (tx TxProposal, _ error) {
	txResp, err := c.getTransaction(txHash)
	if err != nil {
		return tx, fmt.Errorf("failed to get transaction %s: %w", txHash, err)
	}
	tx.Height = uint64(txResp.Height)
	tx.TxHash = txHash
	// In cosmos, user is charged for entire gas requested, not the actual gas used.
	tx.GasSpent = txResp.GasWanted
	events := txResp.Events

	tx.DepositAmount, _ = tendermint.AttributeValue(events, "proposal_deposit", "amount")

	evtSubmitProp := "submit_proposal"
	tx.ProposalID, _ = tendermint.AttributeValue(events, evtSubmitProp, "proposal_id")
	tx.ProposalType, _ = tendermint.AttributeValue(events, evtSubmitProp, "proposal_type")

	return tx, nil
}

// StoreContract takes a file path to smart contract and stores it on-chain. Returns the contracts code id.
func (c *CosmosChain) StoreContract(ctx context.Context, keyName string, fileName string) (string, error) {
	return c.getFullNode().StoreContract(ctx, keyName, fileName)
}

// InstantiateContract takes a code id for a smart contract and initialization message and returns the instantiated contract address.
func (c *CosmosChain) InstantiateContract(ctx context.Context, keyName string, codeID string, initMessage string, needsNoAdminFlag bool, extraExecTxArgs ...string) (string, error) {
	return c.getFullNode().InstantiateContract(ctx, keyName, codeID, initMessage, needsNoAdminFlag, extraExecTxArgs...)
}

// ExecuteContract executes a contract transaction with a message using it's address.
func (c *CosmosChain) ExecuteContract(ctx context.Context, keyName string, contractAddress string, message string) (txHash string, err error) {
	return c.getFullNode().ExecuteContract(ctx, keyName, contractAddress, message)
}

// QueryContract performs a smart query, taking in a query struct and returning a error with the response struct populated.
func (c *CosmosChain) QueryContract(ctx context.Context, contractAddress string, query any, response any) error {
	return c.getFullNode().QueryContract(ctx, contractAddress, query, response)
}

// DumpContractState dumps the state of a contract at a block height.
func (c *CosmosChain) DumpContractState(ctx context.Context, contractAddress string, height int64) (*DumpContractStateResponse, error) {
	return c.getFullNode().DumpContractState(ctx, contractAddress, height)
}

// StoreClientContract takes a file path to a client smart contract and stores it on-chain. Returns the contracts code id.
func (c *CosmosChain) StoreClientContract(ctx context.Context, keyName string, fileName string) (string, error) {
	return c.getFullNode().StoreClientContract(ctx, keyName, fileName)
}

// QueryClientContractCode performs a query with the contract codeHash as the input and code as the output
func (c *CosmosChain) QueryClientContractCode(ctx context.Context, codeHash string, response any) error {
	return c.getFullNode().QueryClientContractCode(ctx, codeHash, response)
}

// ExportState exports the chain state at specific height.
// Implements Chain interface
func (c *CosmosChain) ExportState(ctx context.Context, height int64) (string, error) {
	return c.getFullNode().ExportState(ctx, height)
}

// GetBalance fetches the current balance for a specific account address and denom.
// Implements Chain interface
func (c *CosmosChain) GetBalance(ctx context.Context, address string, denom string) (math.Int, error) {
	params := &bankTypes.QueryBalanceRequest{Address: address, Denom: denom}
	grpcAddress := c.getFullNode().hostGRPCPort
	conn, err := grpc.Dial(grpcAddress, grpc.WithTransportCredentials(insecure.NewCredentials()))
	if err != nil {
		return math.Int{}, err
	}
	defer conn.Close()

	queryClient := bankTypes.NewQueryClient(conn)
	res, err := queryClient.Balance(ctx, params)

	if err != nil {
		return math.Int{}, err
	}

	return res.Balance.Amount, nil
}

// AllBalances fetches an account address's balance for all denoms it holds
func (c *CosmosChain) AllBalances(ctx context.Context, address string) (types.Coins, error) {
	params := bankTypes.QueryAllBalancesRequest{Address: address}
	grpcAddress := c.getFullNode().hostGRPCPort
	conn, err := grpc.Dial(grpcAddress, grpc.WithTransportCredentials(insecure.NewCredentials()))
	if err != nil {
		return nil, err
	}
	defer conn.Close()

	queryClient := bankTypes.NewQueryClient(conn)
	res, err := queryClient.AllBalances(ctx, &params)

	if err != nil {
		return nil, err
	}

	return res.GetBalances(), nil
}

func (c *CosmosChain) getTransaction(txhash string) (*types.TxResponse, error) {
	fn := c.getFullNode()
	return fn.getTransaction(fn.CliContext(), txhash)
}

func (c *CosmosChain) GetGasFeesInNativeDenom(gasPaid int64) int64 {
	gasPrice, _ := strconv.ParseFloat(strings.Replace(c.cfg.GasPrices, c.cfg.Denom, "", 1), 64)
	fees := float64(gasPaid) * gasPrice
	return int64(fees)
}

func (c *CosmosChain) UpgradeVersion(ctx context.Context, cli *client.Client, containerRepo, version string) {
	c.cfg.Images[0].Version = version
	for _, n := range c.Validators {
		n.Image.Version = version
		n.Image.Repository = containerRepo
	}
	for _, n := range c.FullNodes {
		n.Image.Version = version
		n.Image.Repository = containerRepo
	}
	c.pullImages(ctx, cli)
}

func (c *CosmosChain) pullImages(ctx context.Context, cli *client.Client) {
	for _, image := range c.Config().Images {
		rc, err := cli.ImagePull(
			ctx,
			image.Repository+":"+image.Version,
			dockertypes.ImagePullOptions{},
		)
		if err != nil {
			c.log.Error("Failed to pull image",
				zap.Error(err),
				zap.String("repository", image.Repository),
				zap.String("tag", image.Version),
			)
		} else {
			_, _ = io.Copy(io.Discard, rc)
			_ = rc.Close()
		}
	}
}

// NewChainNode constructs a new cosmos chain node with a docker volume.
func (c *CosmosChain) NewChainNode(
	ctx context.Context,
	testName string,
	cli *client.Client,
	networkID string,
	image ibc.DockerImage,
	validator bool,
	index int,
) (*ChainNode, error) {
	// Construct the ChainNode first so we can access its name.
	// The ChainNode's VolumeName cannot be set until after we create the volume.
	tn := NewChainNode(c.log, validator, c, cli, networkID, testName, image, index)

	v, err := cli.VolumeCreate(ctx, volumetypes.CreateOptions{
		Labels: map[string]string{
			dockerutil.CleanupLabel: testName,

			dockerutil.NodeOwnerLabel: tn.Name(),
		},
	})
	if err != nil {
		return nil, fmt.Errorf("creating volume for chain node: %w", err)
	}
	tn.VolumeName = v.Name

	if err := dockerutil.SetVolumeOwner(ctx, dockerutil.VolumeOwnerOptions{
		Log: c.log,

		Client: cli,

		VolumeName: v.Name,
		ImageRef:   image.Ref(),
		TestName:   testName,
		UidGid:     image.UidGid,
	}); err != nil {
		return nil, fmt.Errorf("set volume owner: %w", err)
	}

	for _, cfg := range c.cfg.SidecarConfigs {
		if !cfg.ValidatorProcess {
			continue
		}

		err = tn.NewSidecarProcess(ctx, cfg.PreStart, cfg.ProcessName, cli, networkID, cfg.Image, cfg.HomeDir, cfg.Ports, cfg.StartCmd)
		if err != nil {
			return nil, err
		}
	}

	return tn, nil
}

// NewSidecarProcess constructs a new sidecar process with a docker volume.
func (c *CosmosChain) NewSidecarProcess(
	ctx context.Context,
	preStart bool,
	processName string,
	testName string,
	cli *client.Client,
	networkID string,
	image ibc.DockerImage,
	homeDir string,
	index int,
	ports []string,
	startCmd []string,
) error {
	// Construct the SidecarProcess first so we can access its name.
	// The SidecarProcess's VolumeName cannot be set until after we create the volume.
	s := NewSidecar(c.log, false, preStart, c, cli, networkID, processName, testName, image, homeDir, index, ports, startCmd)

	v, err := cli.VolumeCreate(ctx, volumetypes.CreateOptions{
		Labels: map[string]string{
			dockerutil.CleanupLabel:   testName,
			dockerutil.NodeOwnerLabel: s.Name(),
		},
	})
	if err != nil {
		return fmt.Errorf("creating volume for sidecar process: %w", err)
	}
	s.VolumeName = v.Name

	if err := dockerutil.SetVolumeOwner(ctx, dockerutil.VolumeOwnerOptions{
		Log: c.log,

		Client: cli,

		VolumeName: v.Name,
		ImageRef:   image.Ref(),
		TestName:   testName,
		UidGid:     image.UidGid,
	}); err != nil {
		return fmt.Errorf("set volume owner: %w", err)
	}

	c.Sidecars = append(c.Sidecars, s)

	return nil
}

// creates the test node objects required for bootstrapping tests
func (c *CosmosChain) initializeChainNodes(
	ctx context.Context,
	testName string,
	cli *client.Client,
	networkID string,
) error {
	chainCfg := c.Config()
	c.pullImages(ctx, cli)
	image := chainCfg.Images[0]

	newVals := make(ChainNodes, c.numValidators)
	copy(newVals, c.Validators)
	newFullNodes := make(ChainNodes, c.numFullNodes)
	copy(newFullNodes, c.FullNodes)

	eg, egCtx := errgroup.WithContext(ctx)
	for i := len(c.Validators); i < c.numValidators; i++ {
		i := i
		eg.Go(func() error {
			val, err := c.NewChainNode(egCtx, testName, cli, networkID, image, true, i)
			if err != nil {
				return err
			}
			newVals[i] = val
			return nil
		})
	}
	for i := len(c.FullNodes); i < c.numFullNodes; i++ {
		i := i
		eg.Go(func() error {
			fn, err := c.NewChainNode(egCtx, testName, cli, networkID, image, false, i)
			if err != nil {
				return err
			}
			newFullNodes[i] = fn
			return nil
		})
	}
	if err := eg.Wait(); err != nil {
		return err
	}
	c.findTxMu.Lock()
	defer c.findTxMu.Unlock()
	c.Validators = newVals
	c.FullNodes = newFullNodes
	return nil
}

// initializeSidecars creates the sidecar processes that exist at the chain level.
func (c *CosmosChain) initializeSidecars(
	ctx context.Context,
	testName string,
	cli *client.Client,
	networkID string,
) error {
	eg, egCtx := errgroup.WithContext(ctx)
	for i, cfg := range c.cfg.SidecarConfigs {
		i := i
		cfg := cfg

		if cfg.ValidatorProcess {
			continue
		}

		eg.Go(func() error {
			err := c.NewSidecarProcess(egCtx, cfg.PreStart, cfg.ProcessName, testName, cli, networkID, cfg.Image, cfg.HomeDir, i, cfg.Ports, cfg.StartCmd)
			if err != nil {
				return err
			}
			return nil
		})

	}
	if err := eg.Wait(); err != nil {
		return err
	}
	return nil
}

type GenesisValidatorPubKey struct {
	Type  string `json:"type"`
	Value string `json:"value"`
}
type GenesisValidators struct {
	Address string                 `json:"address"`
	Name    string                 `json:"name"`
	Power   string                 `json:"power"`
	PubKey  GenesisValidatorPubKey `json:"pub_key"`
}
type GenesisFile struct {
	Validators []GenesisValidators `json:"validators"`
}

type ValidatorWithIntPower struct {
	Address      string
	Power        int64
	PubKeyBase64 string
}

// Bootstraps the chain and starts it from genesis
func (c *CosmosChain) Start(testName string, ctx context.Context, additionalGenesisWallets ...ibc.WalletAmount) error {
	chainCfg := c.Config()

	genesisAmount := types.Coin{
		Amount: sdkmath.NewInt(10_000_000_000_000),
		Denom:  chainCfg.Denom,
	}

	genesisSelfDelegation := types.Coin{
		Amount: sdkmath.NewInt(5_000_000_000_000),
		Denom:  chainCfg.Denom,
	}

	genesisAmounts := []types.Coin{genesisAmount}

	configFileOverrides := chainCfg.ConfigFileOverrides

	eg := new(errgroup.Group)
	// Initialize config and sign gentx for each validator.
	for _, v := range c.Validators {
		v := v
		v.Validator = true
		eg.Go(func() error {
			if err := v.InitFullNodeFiles(ctx); err != nil {
				return err
			}
			for configFile, modifiedConfig := range configFileOverrides {
				modifiedToml, ok := modifiedConfig.(testutil.Toml)
				if !ok {
					return fmt.Errorf("Provided toml override for file %s is of type (%T). Expected (DecodedToml)", configFile, modifiedConfig)
				}
				if err := testutil.ModifyTomlConfigFile(
					ctx,
					v.logger(),
					v.DockerClient,
					v.TestName,
					v.VolumeName,
					configFile,
					modifiedToml,
				); err != nil {
					return err
				}
			}
			if !c.cfg.SkipGenTx {
				return v.InitValidatorGenTx(ctx, &chainCfg, genesisAmounts, genesisSelfDelegation)
			}
			return nil
		})
	}

	// Initialize config for each full node.
	for _, n := range c.FullNodes {
		n := n
		n.Validator = false
		eg.Go(func() error {
			if err := n.InitFullNodeFiles(ctx); err != nil {
				return err
			}
			for configFile, modifiedConfig := range configFileOverrides {
				modifiedToml, ok := modifiedConfig.(testutil.Toml)
				if !ok {
					return fmt.Errorf("Provided toml override for file %s is of type (%T). Expected (DecodedToml)", configFile, modifiedConfig)
				}
				if err := testutil.ModifyTomlConfigFile(
					ctx,
					n.logger(),
					n.DockerClient,
					n.TestName,
					n.VolumeName,
					configFile,
					modifiedToml,
				); err != nil {
					return err
				}
			}
			return nil
		})
	}

	// wait for this to finish
	if err := eg.Wait(); err != nil {
		return err
	}

	if c.cfg.PreGenesis != nil {
		err := c.cfg.PreGenesis(chainCfg)
		if err != nil {
			return err
		}
	}

	// for the validators we need to collect the gentxs and the accounts
	// to the first node's genesis file
	validator0 := c.Validators[0]
	for i := 1; i < len(c.Validators); i++ {
		validatorN := c.Validators[i]

		bech32, err := validatorN.AccountKeyBech32(ctx, valKey)
		if err != nil {
			return err
		}

		if err := validator0.AddGenesisAccount(ctx, bech32, genesisAmounts); err != nil {
			return err
		}

		if !c.cfg.SkipGenTx {
			if err := validatorN.copyGentx(ctx, validator0); err != nil {
				return err
			}
		}
	}

	for _, wallet := range additionalGenesisWallets {
<<<<<<< HEAD
		if err := validator0.AddGenesisAccount(ctx, wallet.Address, []types.Coin{{Denom: wallet.Denom, Amount: sdkmath.NewInt(wallet.Amount)}}); err != nil {
=======
		if err := validator0.AddGenesisAccount(ctx, wallet.Address, []types.Coin{{Denom: wallet.Denom, Amount: wallet.Amount}}); err != nil {
>>>>>>> 8e02aef8
			return err
		}
	}

	if !c.cfg.SkipGenTx {
		if err := validator0.CollectGentxs(ctx); err != nil {
			return err
		}
	}

	genbz, err := validator0.GenesisFileContent(ctx)
	if err != nil {
		return err
	}

	genbz = bytes.ReplaceAll(genbz, []byte(`"stake"`), []byte(fmt.Sprintf(`"%s"`, chainCfg.Denom)))

	if c.cfg.ModifyGenesis != nil {
		genbz, err = c.cfg.ModifyGenesis(chainCfg, genbz)
		if err != nil {
			return err
		}
	}

	// Provide EXPORT_GENESIS_FILE_PATH and EXPORT_GENESIS_CHAIN to help debug genesis file
	exportGenesis := os.Getenv("EXPORT_GENESIS_FILE_PATH")
	exportGenesisChain := os.Getenv("EXPORT_GENESIS_CHAIN")
	if exportGenesis != "" && exportGenesisChain == c.cfg.Name {
		c.log.Debug("Exporting genesis file",
			zap.String("chain", exportGenesisChain),
			zap.String("path", exportGenesis),
		)
		_ = os.WriteFile(exportGenesis, genbz, 0600)
	}

	chainNodes := c.Nodes()

	for _, cn := range chainNodes {
		if err := cn.OverwriteGenesisFile(ctx, genbz); err != nil {
			return err
		}
	}

	if err := chainNodes.LogGenesisHashes(ctx); err != nil {
		return err
	}

	// Start any sidecar processes that should be running before the chain starts
	eg, egCtx := errgroup.WithContext(ctx)
	for _, s := range c.Sidecars {
		s := s

		err = s.containerLifecycle.Running(ctx)
		if s.preStart && err != nil {
			eg.Go(func() error {
				if err := s.CreateContainer(egCtx); err != nil {
					return err
				}

				if err := s.StartContainer(egCtx); err != nil {
					return err
				}

				return nil
			})
		}
	}
	if err := eg.Wait(); err != nil {
		return err
	}

	eg, egCtx = errgroup.WithContext(ctx)
	for _, n := range chainNodes {
		n := n
		eg.Go(func() error {
			return n.CreateNodeContainer(egCtx)
		})
	}
	if err := eg.Wait(); err != nil {
		return err
	}

	peers := chainNodes.PeerString(ctx)

	eg, egCtx = errgroup.WithContext(ctx)
	for _, n := range chainNodes {
		n := n
		c.log.Info("Starting container", zap.String("container", n.Name()))
		eg.Go(func() error {
			if err := n.SetPeers(egCtx, peers); err != nil {
				return err
			}
			return n.StartContainer(egCtx)
		})
	}
	if err := eg.Wait(); err != nil {
		return err
	}

	// Wait for 5 blocks before considering the chains "started"
	return testutil.WaitForBlocks(ctx, 5, c.getFullNode())
}

// Height implements ibc.Chain
func (c *CosmosChain) Height(ctx context.Context) (uint64, error) {
	return c.getFullNode().Height(ctx)
}

// Acknowledgements implements ibc.Chain, returning all acknowledgments in block at height
func (c *CosmosChain) Acknowledgements(ctx context.Context, height uint64) ([]ibc.PacketAcknowledgement, error) {
	var acks []*chanTypes.MsgAcknowledgement
	err := rangeBlockMessages(ctx, c.cfg.EncodingConfig.InterfaceRegistry, c.getFullNode().Client, height, func(msg types.Msg) bool {
		found, ok := msg.(*chanTypes.MsgAcknowledgement)
		if ok {
			acks = append(acks, found)
		}
		return false
	})
	if err != nil {
		return nil, fmt.Errorf("find acknowledgements at height %d: %w", height, err)
	}
	ibcAcks := make([]ibc.PacketAcknowledgement, len(acks))
	for i, ack := range acks {
		ack := ack
		ibcAcks[i] = ibc.PacketAcknowledgement{
			Acknowledgement: ack.Acknowledgement,
			Packet: ibc.Packet{
				Sequence:         ack.Packet.Sequence,
				SourcePort:       ack.Packet.SourcePort,
				SourceChannel:    ack.Packet.SourceChannel,
				DestPort:         ack.Packet.DestinationPort,
				DestChannel:      ack.Packet.DestinationChannel,
				Data:             ack.Packet.Data,
				TimeoutHeight:    ack.Packet.TimeoutHeight.String(),
				TimeoutTimestamp: ibc.Nanoseconds(ack.Packet.TimeoutTimestamp),
			},
		}
	}
	return ibcAcks, nil
}

// Timeouts implements ibc.Chain, returning all timeouts in block at height
func (c *CosmosChain) Timeouts(ctx context.Context, height uint64) ([]ibc.PacketTimeout, error) {
	var timeouts []*chanTypes.MsgTimeout
	err := rangeBlockMessages(ctx, c.cfg.EncodingConfig.InterfaceRegistry, c.getFullNode().Client, height, func(msg types.Msg) bool {
		found, ok := msg.(*chanTypes.MsgTimeout)
		if ok {
			timeouts = append(timeouts, found)
		}
		return false
	})
	if err != nil {
		return nil, fmt.Errorf("find timeouts at height %d: %w", height, err)
	}
	ibcTimeouts := make([]ibc.PacketTimeout, len(timeouts))
	for i, ack := range timeouts {
		ack := ack
		ibcTimeouts[i] = ibc.PacketTimeout{
			Packet: ibc.Packet{
				Sequence:         ack.Packet.Sequence,
				SourcePort:       ack.Packet.SourcePort,
				SourceChannel:    ack.Packet.SourceChannel,
				DestPort:         ack.Packet.DestinationPort,
				DestChannel:      ack.Packet.DestinationChannel,
				Data:             ack.Packet.Data,
				TimeoutHeight:    ack.Packet.TimeoutHeight.String(),
				TimeoutTimestamp: ibc.Nanoseconds(ack.Packet.TimeoutTimestamp),
			},
		}
	}
	return ibcTimeouts, nil
}

// FindTxs implements blockdb.BlockSaver.
func (c *CosmosChain) FindTxs(ctx context.Context, height uint64) ([]blockdb.Tx, error) {
	fn := c.getFullNode()
	c.findTxMu.Lock()
	defer c.findTxMu.Unlock()
	return fn.FindTxs(ctx, height)
}

// StopAllNodes stops and removes all long running containers (validators and full nodes)
func (c *CosmosChain) StopAllNodes(ctx context.Context) error {
	var eg errgroup.Group
	for _, n := range c.Nodes() {
		n := n
		eg.Go(func() error {
			if err := n.StopContainer(ctx); err != nil {
				return err
			}
			return n.RemoveContainer(ctx)
		})
	}
	return eg.Wait()
}

// StopAllSidecars stops and removes all long-running containers for sidecar processes.
func (c *CosmosChain) StopAllSidecars(ctx context.Context) error {
	var eg errgroup.Group
	for _, s := range c.Sidecars {
		s := s
		eg.Go(func() error {
			if err := s.StopContainer(ctx); err != nil {
				return err
			}
			return s.RemoveContainer(ctx)
		})
	}
	return eg.Wait()
}

// StartAllNodes creates and starts new containers for each node.
// Should only be used if the chain has previously been started with .Start.
func (c *CosmosChain) StartAllNodes(ctx context.Context) error {
	// prevent client calls during this time
	c.findTxMu.Lock()
	defer c.findTxMu.Unlock()
	var eg errgroup.Group
	for _, n := range c.Nodes() {
		n := n
		eg.Go(func() error {
			if err := n.CreateNodeContainer(ctx); err != nil {
				return err
			}
			return n.StartContainer(ctx)
		})
	}
	return eg.Wait()
}

// StartAllSidecars creates and starts new containers for each sidecar process.
// Should only be used if the chain has previously been started with .Start.
func (c *CosmosChain) StartAllSidecars(ctx context.Context) error {
	// prevent client calls during this time
	c.findTxMu.Lock()
	defer c.findTxMu.Unlock()
	var eg errgroup.Group
	for _, s := range c.Sidecars {
		s := s

		err := s.containerLifecycle.Running(ctx)
		if err == nil {
			continue
		}

		eg.Go(func() error {
			if err := s.CreateContainer(ctx); err != nil {
				return err
			}
			return s.StartContainer(ctx)
		})
	}
	return eg.Wait()
}

// StartAllValSidecars creates and starts new containers for each validator sidecar process.
// Should only be used if the chain has previously been started with .Start.
func (c *CosmosChain) StartAllValSidecars(ctx context.Context) error {
	// prevent client calls during this time
	c.findTxMu.Lock()
	defer c.findTxMu.Unlock()
	var eg errgroup.Group

	for _, v := range c.Validators {
		for _, s := range v.Sidecars {
			s := s

			err := s.containerLifecycle.Running(ctx)
			if err == nil {
				continue
			}

			eg.Go(func() error {
				if err := s.CreateContainer(ctx); err != nil {
					return err
				}
				return s.StartContainer(ctx)
			})
		}
	}

	return eg.Wait()
}

func (c *CosmosChain) VoteOnProposalAllValidators(ctx context.Context, proposalID string, vote string) error {
	var eg errgroup.Group
	for _, n := range c.Nodes() {
		if n.Validator {
			n := n
			eg.Go(func() error {
				return n.VoteOnProposal(ctx, valKey, proposalID, vote)
			})
		}
	}
	return eg.Wait()
}<|MERGE_RESOLUTION|>--- conflicted
+++ resolved
@@ -13,11 +13,8 @@
 	"strings"
 	"sync"
 
-<<<<<<< HEAD
+	"cosmossdk.io/math"
 	sdkmath "cosmossdk.io/math"
-=======
-	"cosmossdk.io/math"
->>>>>>> 8e02aef8
 	"github.com/cosmos/cosmos-sdk/codec"
 	codectypes "github.com/cosmos/cosmos-sdk/codec/types"
 	cryptocodec "github.com/cosmos/cosmos-sdk/crypto/codec"
@@ -925,11 +922,8 @@
 	}
 
 	for _, wallet := range additionalGenesisWallets {
-<<<<<<< HEAD
-		if err := validator0.AddGenesisAccount(ctx, wallet.Address, []types.Coin{{Denom: wallet.Denom, Amount: sdkmath.NewInt(wallet.Amount)}}); err != nil {
-=======
+
 		if err := validator0.AddGenesisAccount(ctx, wallet.Address, []types.Coin{{Denom: wallet.Denom, Amount: wallet.Amount}}); err != nil {
->>>>>>> 8e02aef8
 			return err
 		}
 	}
