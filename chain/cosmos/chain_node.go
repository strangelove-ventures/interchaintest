package cosmos

import (
	"bytes"
	"context"
	"crypto/sha256"
	"encoding/hex"
	"encoding/json"
	"fmt"
	"hash/fnv"
	"os"
	"path"
	"path/filepath"
	"strconv"
	"strings"
	"sync"
	"time"

	"github.com/avast/retry-go/v4"
	tmjson "github.com/cometbft/cometbft/libs/json"
	"github.com/cometbft/cometbft/p2p"
	rpcclient "github.com/cometbft/cometbft/rpc/client"
	rpchttp "github.com/cometbft/cometbft/rpc/client/http"
	coretypes "github.com/cometbft/cometbft/rpc/core/types"
	libclient "github.com/cometbft/cometbft/rpc/jsonrpc/client"
	"github.com/cosmos/cosmos-sdk/client"
	"github.com/cosmos/cosmos-sdk/crypto/keyring"
	"github.com/cosmos/cosmos-sdk/types"
	paramsutils "github.com/cosmos/cosmos-sdk/x/params/client/utils"
	stakingtypes "github.com/cosmos/cosmos-sdk/x/staking/types"
	dockerclient "github.com/docker/docker/client"
	"github.com/docker/go-connections/nat"
	"github.com/strangelove-ventures/interchaintest/v7/ibc"
	"github.com/strangelove-ventures/interchaintest/v7/internal/blockdb"
	"github.com/strangelove-ventures/interchaintest/v7/internal/dockerutil"
	"github.com/strangelove-ventures/interchaintest/v7/testutil"
	"go.uber.org/zap"
	"golang.org/x/sync/errgroup"
)

// ChainNode represents a node in the test network that is being created
type ChainNode struct {
	VolumeName   string
	Index        int
	Chain        ibc.Chain
	Validator    bool
	NetworkID    string
	DockerClient *dockerclient.Client
	Client       rpcclient.Client
	TestName     string
	Image        ibc.DockerImage

	lock sync.Mutex
	log  *zap.Logger

	containerLifecycle *dockerutil.ContainerLifecycle

	// Ports set during StartContainer.
	hostRPCPort  string
	hostGRPCPort string

	preStartListeners dockerutil.Listeners
}

func NewChainNode(log *zap.Logger, validator bool, chain *CosmosChain, dockerClient *dockerclient.Client, networkID string, testName string, image ibc.DockerImage, index int) *ChainNode {
	tn := &ChainNode{
		log: log,

		Validator: validator,

		Chain:        chain,
		DockerClient: dockerClient,
		NetworkID:    networkID,
		TestName:     testName,
		Image:        image,
		Index:        index,
	}

	tn.containerLifecycle = dockerutil.NewContainerLifecycle(log, dockerClient, tn.Name())

	return tn
}

// ChainNodes is a collection of ChainNode
type ChainNodes []*ChainNode

const (
	valKey      = "validator"
	blockTime   = 2 // seconds
	p2pPort     = "26656/tcp"
	rpcPort     = "26657/tcp"
	grpcPort    = "9090/tcp"
	apiPort     = "1317/tcp"
	privValPort = "1234/tcp"
)

var (
	sentryPorts = nat.PortSet{
		nat.Port(p2pPort):     {},
		nat.Port(rpcPort):     {},
		nat.Port(grpcPort):    {},
		nat.Port(apiPort):     {},
		nat.Port(privValPort): {},
	}
)

// NewClient creates and assigns a new Tendermint RPC client to the ChainNode
func (tn *ChainNode) NewClient(addr string) error {
	httpClient, err := libclient.DefaultHTTPClient(addr)
	if err != nil {
		return err
	}

	httpClient.Timeout = 10 * time.Second
	rpcClient, err := rpchttp.NewWithClient(addr, "/websocket", httpClient)
	if err != nil {
		return err
	}

	tn.Client = rpcClient
	return nil
}

// CliContext creates a new Cosmos SDK client context
func (tn *ChainNode) CliContext() client.Context {
	cfg := tn.Chain.Config()
	return client.Context{
		Client:            tn.Client,
		ChainID:           cfg.ChainID,
		InterfaceRegistry: cfg.EncodingConfig.InterfaceRegistry,
		Input:             os.Stdin,
		Output:            os.Stdout,
		OutputFormat:      "json",
		LegacyAmino:       cfg.EncodingConfig.Amino,
		TxConfig:          cfg.EncodingConfig.TxConfig,
	}
}

// Name of the test node container
func (tn *ChainNode) Name() string {
	var nodeType string
	if tn.Validator {
		nodeType = "val"
	} else {
		nodeType = "fn"
	}
	return fmt.Sprintf("%s-%s-%d-%s", tn.Chain.Config().ChainID, nodeType, tn.Index, dockerutil.SanitizeContainerName(tn.TestName))
}

// hostname of the test node container
func (tn *ChainNode) HostName() string {
	return dockerutil.CondenseHostName(tn.Name())
}

func (tn *ChainNode) genesisFileContent(ctx context.Context) ([]byte, error) {
	gen, err := tn.ReadFile(ctx, "config/genesis.json")
	if err != nil {
		return nil, fmt.Errorf("getting genesis.json content: %w", err)
	}

	return gen, nil
}

func (tn *ChainNode) overwriteGenesisFile(ctx context.Context, content []byte) error {
	err := tn.WriteFile(ctx, content, "config/genesis.json")
	if err != nil {
		return fmt.Errorf("overwriting genesis.json: %w", err)
	}

	return nil
}

func (tn *ChainNode) copyGentx(ctx context.Context, destVal *ChainNode) error {
	nid, err := tn.NodeID(ctx)
	if err != nil {
		return fmt.Errorf("getting node ID: %w", err)
	}

	relPath := fmt.Sprintf("config/gentx/gentx-%s.json", nid)

	gentx, err := tn.ReadFile(ctx, relPath)
	if err != nil {
		return fmt.Errorf("getting gentx content: %w", err)
	}

	err = destVal.WriteFile(ctx, gentx, relPath)
	if err != nil {
		return fmt.Errorf("overwriting gentx: %w", err)
	}

	return nil
}

type PrivValidatorKey struct {
	Type  string `json:"type"`
	Value string `json:"value"`
}

type PrivValidatorKeyFile struct {
	Address string           `json:"address"`
	PubKey  PrivValidatorKey `json:"pub_key"`
	PrivKey PrivValidatorKey `json:"priv_key"`
}

// Bind returns the home folder bind point for running the node
func (tn *ChainNode) Bind() []string {
	return []string{fmt.Sprintf("%s:%s", tn.VolumeName, tn.HomeDir())}
}

func (tn *ChainNode) HomeDir() string {
	return path.Join("/var/cosmos-chain", tn.Chain.Config().Name)
}

// SetTestConfig modifies the config to reasonable values for use within interchaintest.
func (tn *ChainNode) SetTestConfig(ctx context.Context) error {
	c := make(testutil.Toml)

	// Set Log Level to info
	c["log_level"] = "info"

	p2p := make(testutil.Toml)

	// Allow p2p strangeness
	p2p["allow_duplicate_ip"] = true
	p2p["addr_book_strict"] = false

	c["p2p"] = p2p

	consensus := make(testutil.Toml)

	blockT := (time.Duration(blockTime) * time.Second).String()
	consensus["timeout_commit"] = blockT
	consensus["timeout_propose"] = blockT

	c["consensus"] = consensus

	rpc := make(testutil.Toml)

	// Enable public RPC
	rpc["laddr"] = "tcp://0.0.0.0:26657"

	c["rpc"] = rpc

	if err := testutil.ModifyTomlConfigFile(
		ctx,
		tn.logger(),
		tn.DockerClient,
		tn.TestName,
		tn.VolumeName,
		"config/config.toml",
		c,
	); err != nil {
		return err
	}

	a := make(testutil.Toml)
	a["minimum-gas-prices"] = tn.Chain.Config().GasPrices

	grpc := make(testutil.Toml)

	// Enable public GRPC
	grpc["address"] = "0.0.0.0:9090"

	a["grpc"] = grpc

	return testutil.ModifyTomlConfigFile(
		ctx,
		tn.logger(),
		tn.DockerClient,
		tn.TestName,
		tn.VolumeName,
		"config/app.toml",
		a,
	)
}

// SetPeers modifies the config persistent_peers for a node
func (tn *ChainNode) SetPeers(ctx context.Context, peers string) error {
	c := make(testutil.Toml)
	p2p := make(testutil.Toml)

	// Set peers
	p2p["persistent_peers"] = peers
	c["p2p"] = p2p

	return testutil.ModifyTomlConfigFile(
		ctx,
		tn.logger(),
		tn.DockerClient,
		tn.TestName,
		tn.VolumeName,
		"config/config.toml",
		c,
	)
}

func (tn *ChainNode) Height(ctx context.Context) (uint64, error) {
	res, err := tn.Client.Status(ctx)
	if err != nil {
		return 0, fmt.Errorf("tendermint rpc client status: %w", err)
	}
	height := res.SyncInfo.LatestBlockHeight
	return uint64(height), nil
}

// FindTxs implements blockdb.BlockSaver.
func (tn *ChainNode) FindTxs(ctx context.Context, height uint64) ([]blockdb.Tx, error) {
	h := int64(height)
	var eg errgroup.Group
	var blockRes *coretypes.ResultBlockResults
	var block *coretypes.ResultBlock
	eg.Go(func() (err error) {
		blockRes, err = tn.Client.BlockResults(ctx, &h)
		return err
	})
	eg.Go(func() (err error) {
		block, err = tn.Client.Block(ctx, &h)
		return err
	})
	if err := eg.Wait(); err != nil {
		return nil, err
	}
	interfaceRegistry := tn.Chain.Config().EncodingConfig.InterfaceRegistry
	txs := make([]blockdb.Tx, 0, len(block.Block.Txs)+2)
	for i, tx := range block.Block.Txs {
		var newTx blockdb.Tx
		newTx.Data = []byte(fmt.Sprintf(`{"data":"%s"}`, hex.EncodeToString(tx)))

		sdkTx, err := decodeTX(interfaceRegistry, tx)
		if err != nil {
			tn.logger().Info("Failed to decode tx", zap.Uint64("height", height), zap.Error(err))
			continue
		}
		b, err := encodeTxToJSON(interfaceRegistry, sdkTx)
		if err != nil {
			tn.logger().Info("Failed to marshal tx to json", zap.Uint64("height", height), zap.Error(err))
			continue
		}
		newTx.Data = b

		rTx := blockRes.TxsResults[i]

		newTx.Events = make([]blockdb.Event, len(rTx.Events))
		for j, e := range rTx.Events {
			attrs := make([]blockdb.EventAttribute, len(e.Attributes))
			for k, attr := range e.Attributes {
				attrs[k] = blockdb.EventAttribute{
					Key:   string(attr.Key),
					Value: string(attr.Value),
				}
			}
			newTx.Events[j] = blockdb.Event{
				Type:       e.Type,
				Attributes: attrs,
			}
		}
		txs = append(txs, newTx)
	}
	if len(blockRes.BeginBlockEvents) > 0 {
		beginBlockTx := blockdb.Tx{
			Data: []byte(`{"data":"begin_block","note":"this is a transaction artificially created for debugging purposes"}`),
		}
		beginBlockTx.Events = make([]blockdb.Event, len(blockRes.BeginBlockEvents))
		for i, e := range blockRes.BeginBlockEvents {
			attrs := make([]blockdb.EventAttribute, len(e.Attributes))
			for j, attr := range e.Attributes {
				attrs[j] = blockdb.EventAttribute{
					Key:   string(attr.Key),
					Value: string(attr.Value),
				}
			}
			beginBlockTx.Events[i] = blockdb.Event{
				Type:       e.Type,
				Attributes: attrs,
			}
		}
		txs = append(txs, beginBlockTx)
	}
	if len(blockRes.EndBlockEvents) > 0 {
		endBlockTx := blockdb.Tx{
			Data: []byte(`{"data":"end_block","note":"this is a transaction artificially created for debugging purposes"}`),
		}
		endBlockTx.Events = make([]blockdb.Event, len(blockRes.EndBlockEvents))
		for i, e := range blockRes.EndBlockEvents {
			attrs := make([]blockdb.EventAttribute, len(e.Attributes))
			for j, attr := range e.Attributes {
				attrs[j] = blockdb.EventAttribute{
					Key:   string(attr.Key),
					Value: string(attr.Value),
				}
			}
			endBlockTx.Events[i] = blockdb.Event{
				Type:       e.Type,
				Attributes: attrs,
			}
		}
		txs = append(txs, endBlockTx)
	}

	return txs, nil
}

// TxCommand is a helper to retrieve a full command for broadcasting a tx
// with the chain node binary.
func (tn *ChainNode) TxCommand(keyName string, command ...string) []string {
	command = append([]string{"tx"}, command...)
	return tn.NodeCommand(append(command,
		"--from", keyName,
		"--gas-prices", tn.Chain.Config().GasPrices,
		"--gas-adjustment", fmt.Sprint(tn.Chain.Config().GasAdjustment),
		"--keyring-backend", keyring.BackendTest,
		"--output", "json",
		"-y",
	)...)
}

// ExecTx executes a transaction, waits for 2 blocks if successful, then returns the tx hash.
func (tn *ChainNode) ExecTx(ctx context.Context, keyName string, command ...string) (string, error) {
	tn.lock.Lock()
	defer tn.lock.Unlock()

	stdout, _, err := tn.Exec(ctx, tn.TxCommand(keyName, command...), nil)
	if err != nil {
		return "", err
	}
	output := CosmosTx{}
	err = json.Unmarshal([]byte(stdout), &output)
	if err != nil {
		return "", err
	}
	if output.Code != 0 {
		return output.TxHash, fmt.Errorf("transaction failed with code %d: %s", output.Code, output.RawLog)
	}
	if err := testutil.WaitForBlocks(ctx, 2, tn); err != nil {
		return "", err
	}
	return output.TxHash, nil
}

// NodeCommand is a helper to retrieve a full command for a chain node binary.
// when interactions with the RPC endpoint are necessary.
// For example, if chain node binary is `gaiad`, and desired command is `gaiad keys show key1`,
// pass ("keys", "show", "key1") for command to return the full command.
// Will include additional flags for node URL, home directory, and chain ID.
func (tn *ChainNode) NodeCommand(command ...string) []string {
	command = tn.BinCommand(command...)
	return append(command,
		"--node", fmt.Sprintf("tcp://%s:26657", tn.HostName()),
		"--chain-id", tn.Chain.Config().ChainID,
	)
}

// BinCommand is a helper to retrieve a full command for a chain node binary.
// For example, if chain node binary is `gaiad`, and desired command is `gaiad keys show key1`,
// pass ("keys", "show", "key1") for command to return the full command.
// Will include additional flags for home directory and chain ID.
func (tn *ChainNode) BinCommand(command ...string) []string {
	command = append([]string{tn.Chain.Config().Bin}, command...)
	return append(command,
		"--home", tn.HomeDir(),
	)
}

// ExecBin is a helper to execute a command for a chain node binary.
// For example, if chain node binary is `gaiad`, and desired command is `gaiad keys show key1`,
// pass ("keys", "show", "key1") for command to execute the command against the node.
// Will include additional flags for home directory and chain ID.
func (tn *ChainNode) ExecBin(ctx context.Context, command ...string) ([]byte, []byte, error) {
	return tn.Exec(ctx, tn.BinCommand(command...), nil)
}

// QueryCommand is a helper to retrieve the full query command. For example,
// if chain node binary is gaiad, and desired command is `gaiad query gov params`,
// pass ("gov", "params") for command to return the full command with all necessary
// flags to query the specific node.
func (tn *ChainNode) QueryCommand(command ...string) []string {
	command = append([]string{"query"}, command...)
	return tn.NodeCommand(append(command,
		"--output", "json",
	)...)
}

// ExecQuery is a helper to execute a query command. For example,
// if chain node binary is gaiad, and desired command is `gaiad query gov params`,
// pass ("gov", "params") for command to execute the query against the node.
// Returns response in json format.
func (tn *ChainNode) ExecQuery(ctx context.Context, command ...string) ([]byte, []byte, error) {
	return tn.Exec(ctx, tn.QueryCommand(command...), nil)
}

// CondenseMoniker fits a moniker into the cosmos character limit for monikers.
// If the moniker already fits, it is returned unmodified.
// Otherwise, the middle is truncated, and a hash is appended to the end
// in case the only unique data was in the middle.
func CondenseMoniker(m string) string {
	if len(m) <= stakingtypes.MaxMonikerLength {
		return m
	}

	// Get the hash suffix, a 32-bit uint formatted in base36.
	// fnv32 was chosen because a 32-bit number ought to be sufficient
	// as a distinguishing suffix, and it will be short enough so that
	// less of the middle will be truncated to fit in the character limit.
	// It's also non-cryptographic, not that this function will ever be a bottleneck in tests.
	h := fnv.New32()
	h.Write([]byte(m))
	suffix := "-" + strconv.FormatUint(uint64(h.Sum32()), 36)

	wantLen := stakingtypes.MaxMonikerLength - len(suffix)

	// Half of the want length, minus 2 to account for half of the ... we add in the middle.
	keepLen := (wantLen / 2) - 2

	return m[:keepLen] + "..." + m[len(m)-keepLen:] + suffix
}

// InitHomeFolder initializes a home folder for the given node
func (tn *ChainNode) InitHomeFolder(ctx context.Context) error {
	tn.lock.Lock()
	defer tn.lock.Unlock()

	_, _, err := tn.ExecBin(ctx,
		"init", CondenseMoniker(tn.Name()),
		"--chain-id", tn.Chain.Config().ChainID,
	)
	return err
}

// WriteFile accepts file contents in a byte slice and writes the contents to
// the docker filesystem. relPath describes the location of the file in the
// docker volume relative to the home directory
func (tn *ChainNode) WriteFile(ctx context.Context, content []byte, relPath string) error {
	fw := dockerutil.NewFileWriter(tn.logger(), tn.DockerClient, tn.TestName)
	return fw.WriteFile(ctx, tn.VolumeName, relPath, content)
}

// CopyFile adds a file from the host filesystem to the docker filesystem
// relPath describes the location of the file in the docker volume relative to
// the home directory
func (tn *ChainNode) CopyFile(ctx context.Context, srcPath, dstPath string) error {
	content, err := os.ReadFile(srcPath)
	if err != nil {
		return err
	}
	return tn.WriteFile(ctx, content, dstPath)
}

// ReadFile reads the contents of a single file at the specified path in the docker filesystem.
// relPath describes the location of the file in the docker volume relative to the home directory.
func (tn *ChainNode) ReadFile(ctx context.Context, relPath string) ([]byte, error) {
	fr := dockerutil.NewFileRetriever(tn.logger(), tn.DockerClient, tn.TestName)
	gen, err := fr.SingleFileContent(ctx, tn.VolumeName, relPath)
	if err != nil {
		return nil, fmt.Errorf("failed to read file at %s: %w", relPath, err)
	}
	return gen, nil
}

// CreateKey creates a key in the keyring backend test for the given node
func (tn *ChainNode) CreateKey(ctx context.Context, name string) error {
	tn.lock.Lock()
	defer tn.lock.Unlock()

	_, _, err := tn.ExecBin(ctx,
		"keys", "add", name,
		"--coin-type", tn.Chain.Config().CoinType,
		"--keyring-backend", keyring.BackendTest,
	)
	return err
}

// RecoverKey restores a key from a given mnemonic.
func (tn *ChainNode) RecoverKey(ctx context.Context, keyName, mnemonic string) error {
	command := []string{
		"sh",
		"-c",
		fmt.Sprintf(`echo %q | %s keys add %s --recover --keyring-backend %s --coin-type %s --home %s --output json`, mnemonic, tn.Chain.Config().Bin, keyName, keyring.BackendTest, tn.Chain.Config().CoinType, tn.HomeDir()),
	}

	tn.lock.Lock()
	defer tn.lock.Unlock()

	_, _, err := tn.Exec(ctx, command, nil)
	return err
}

// AddGenesisAccount adds a genesis account for each key
func (tn *ChainNode) AddGenesisAccount(ctx context.Context, address string, genesisAmount []types.Coin) error {
	amount := ""
	for i, coin := range genesisAmount {
		if i != 0 {
			amount += ","
		}
		amount += fmt.Sprintf("%d%s", coin.Amount.Int64(), coin.Denom)
	}

	tn.lock.Lock()
	defer tn.lock.Unlock()

	// Adding a genesis account should complete instantly,
	// so use a 1-minute timeout to more quickly detect if Docker has locked up.
	ctx, cancel := context.WithTimeout(ctx, time.Minute)
	defer cancel()

	var command []string
	if tn.Chain.Config().UsingNewGenesisCommand {
		command = append(command, "genesis")
	}

	command = append(command, "add-genesis-account", address, amount)
	_, _, err := tn.ExecBin(ctx, command...)

	return err
}

// Gentx generates the gentx for a given node
func (tn *ChainNode) Gentx(ctx context.Context, name string, genesisSelfDelegation types.Coin) error {
	tn.lock.Lock()
	defer tn.lock.Unlock()

	var command []string
	if tn.Chain.Config().UsingNewGenesisCommand {
		command = append(command, "genesis")
	}

	command = append(command, "gentx", valKey, fmt.Sprintf("%d%s", genesisSelfDelegation.Amount.Int64(), genesisSelfDelegation.Denom),
		"--keyring-backend", keyring.BackendTest,
		"--chain-id", tn.Chain.Config().ChainID)

	_, _, err := tn.ExecBin(ctx, command...)
	return err
}

// CollectGentxs runs collect gentxs on the node's home folders
func (tn *ChainNode) CollectGentxs(ctx context.Context) error {
	command := []string{tn.Chain.Config().Bin}
	if tn.Chain.Config().UsingNewGenesisCommand {
		command = append(command, "genesis")
	}

	command = append(command, "collect-gentxs", "--home", tn.HomeDir())

	tn.lock.Lock()
	defer tn.lock.Unlock()

	_, _, err := tn.Exec(ctx, command, nil)
	return err
}

type CosmosTx struct {
	TxHash string `json:"txhash"`
	Code   int    `json:"code"`
	RawLog string `json:"raw_log"`
}

func (tn *ChainNode) SendIBCTransfer(
	ctx context.Context,
	channelID string,
	keyName string,
	amount ibc.WalletAmount,
	options ibc.TransferOptions,
) (string, error) {
	command := []string{
		"ibc-transfer", "transfer", "transfer", channelID,
		amount.Address, fmt.Sprintf("%d%s", amount.Amount, amount.Denom),
	}
	if options.Timeout != nil {
		if options.Timeout.NanoSeconds > 0 {
			command = append(command, "--packet-timeout-timestamp", fmt.Sprint(options.Timeout.NanoSeconds))
		} else if options.Timeout.Height > 0 {
			command = append(command, "--packet-timeout-height", fmt.Sprintf("0-%d", options.Timeout.Height))
		}
	}
	if options.Memo != "" {
		command = append(command, "--memo", options.Memo)
	}
	return tn.ExecTx(ctx, keyName, command...)
}

func (tn *ChainNode) SendFunds(ctx context.Context, keyName string, amount ibc.WalletAmount) error {
	_, err := tn.ExecTx(ctx,
		keyName, "bank", "send", keyName,
		amount.Address, fmt.Sprintf("%d%s", amount.Amount, amount.Denom),
	)
	return err
}

type InstantiateContractAttribute struct {
	Value string `json:"value"`
}

type InstantiateContractEvent struct {
	Attributes []InstantiateContractAttribute `json:"attributes"`
}

type InstantiateContractLog struct {
	Events []InstantiateContractEvent `json:"event"`
}

type InstantiateContractResponse struct {
	Logs []InstantiateContractLog `json:"log"`
}

type QueryContractResponse struct {
	Contracts []string `json:"contracts"`
}

type CodeInfo struct {
	CodeID string `json:"code_id"`
}
type CodeInfosResponse struct {
	CodeInfos []CodeInfo `json:"code_infos"`
}

// StoreContract takes a file path to smart contract and stores it on-chain. Returns the contracts code id.
func (tn *ChainNode) StoreContract(ctx context.Context, keyName string, fileName string) (string, error) {
	_, file := filepath.Split(fileName)
	err := tn.CopyFile(ctx, fileName, file)
	if err != nil {
		return "", fmt.Errorf("writing contract file to docker volume: %w", err)
	}

	if _, err := tn.ExecTx(ctx, keyName, "wasm", "store", path.Join(tn.HomeDir(), file)); err != nil {
		return "", err
	}

	err = testutil.WaitForBlocks(ctx, 5, tn.Chain)
	if err != nil {
		return "", fmt.Errorf("wait for blocks: %w", err)
	}

	stdout, _, err := tn.ExecQuery(ctx, "wasm", "list-code", "--reverse")
	if err != nil {
		return "", err
	}

	res := CodeInfosResponse{}
	if err := json.Unmarshal([]byte(stdout), &res); err != nil {
		return "", err
	}

	return res.CodeInfos[0].CodeID, nil
}

// InstantiateContract takes a code id for a smart contract and initialization message and returns the instantiated contract address.
func (tn *ChainNode) InstantiateContract(ctx context.Context, keyName string, codeID string, initMessage string, needsNoAdminFlag bool) (string, error) {
	command := []string{"wasm", "instantiate", codeID, initMessage, "--label", "wasm-contract"}
	if needsNoAdminFlag {
		command = append(command, "--no-admin")
	}
	_, err := tn.ExecTx(ctx, keyName, command...)
	if err != nil {
		return "", err
	}

	stdout, _, err := tn.ExecQuery(ctx, "wasm", "list-contract-by-code", codeID)
	if err != nil {
		return "", err
	}

	contactsRes := QueryContractResponse{}
	if err := json.Unmarshal([]byte(stdout), &contactsRes); err != nil {
		return "", err
	}

	contractAddress := contactsRes.Contracts[len(contactsRes.Contracts)-1]
	return contractAddress, nil
}

// ExecuteContract executes a contract transaction with a message using it's address.
func (tn *ChainNode) ExecuteContract(ctx context.Context, keyName string, contractAddress string, message string) error {
	_, err := tn.ExecTx(ctx, keyName,
		"wasm", "execute", contractAddress, message,
	)
	return err
}

// QueryContract performs a smart query, taking in a query struct and returning a error with the response struct populated.
func (tn *ChainNode) QueryContract(ctx context.Context, contractAddress string, queryMsg any, response any) error {
	query, err := json.Marshal(queryMsg)
	if err != nil {
		return err
	}
	stdout, _, err := tn.ExecQuery(ctx, "wasm", "contract-state", "smart", contractAddress, string(query))
	if err != nil {
		return err
	}
	err = json.Unmarshal([]byte(stdout), response)
	return err
}

// StoreClientContract takes a file path to a client smart contract and stores it on-chain. Returns the contracts code id.
func (tn *ChainNode) StoreClientContract(ctx context.Context, keyName string, fileName string) (string, error) {
	content, err := os.ReadFile(fileName)
	_, file := filepath.Split(fileName)
	err = tn.WriteFile(ctx, content, file)
	if err != nil {
		return "", fmt.Errorf("writing contract file to docker volume: %w", err)
	}

	_, err = tn.ExecTx(ctx, keyName, "ibc", "wasm-client", "push-wasm", path.Join(tn.HomeDir(), file), "--gas", "auto")
	if err != nil {
		return "", err
	}

	codeHashByte32 := sha256.Sum256(content)
	codeHash := hex.EncodeToString(codeHashByte32[:])

	//return stdout, nil
	return codeHash, nil
}

// QueryClientContractCode performs a query with the contract codeHash as the input and code as the output
func (tn *ChainNode) QueryClientContractCode(ctx context.Context, codeHash string, response any) error {
	stdout, _, err := tn.ExecQuery(ctx, "ibc", "wasm-client", "code", codeHash)
	if err != nil {
		return err
	}
	err = json.Unmarshal([]byte(stdout), response)
	return err
}

// VoteOnProposal submits a vote for the specified proposal.
func (tn *ChainNode) VoteOnProposal(ctx context.Context, keyName string, proposalID string, vote string) error {
	_, err := tn.ExecTx(ctx, keyName,
		"gov", "vote",
		proposalID, vote,
	)
	return err
}

// QueryProposal returns the state and details of a governance proposal.
func (tn *ChainNode) QueryProposal(ctx context.Context, proposalID string) (*ProposalResponse, error) {
	stdout, _, err := tn.ExecQuery(ctx, "gov", "proposal", proposalID)
	if err != nil {
		return nil, err
	}
	var proposal ProposalResponse
	err = json.Unmarshal(stdout, &proposal)
	if err != nil {
		return nil, err
	}
	return &proposal, nil
}

// UpgradeProposal submits a software-upgrade governance proposal to the chain.
func (tn *ChainNode) UpgradeProposal(ctx context.Context, keyName string, prop SoftwareUpgradeProposal) (string, error) {
	command := []string{
		"gov", "submit-proposal",
		"software-upgrade", prop.Name,
		"--upgrade-height", strconv.FormatUint(prop.Height, 10),
		"--title", prop.Title,
		"--description", prop.Description,
		"--deposit", prop.Deposit,
	}

	if prop.Info != "" {
		command = append(command, "--upgrade-info", prop.Info)
	}

	return tn.ExecTx(ctx, keyName, command...)
}

// TextProposal submits a text governance proposal to the chain.
func (tn *ChainNode) TextProposal(ctx context.Context, keyName string, prop TextProposal) (string, error) {
	command := []string{
		"gov", "submit-proposal",
		"--type", "text",
		"--title", prop.Title,
		"--description", prop.Description,
		"--deposit", prop.Deposit,
	}
	if prop.Expedited {
		command = append(command, "--is-expedited=true")
	}
	return tn.ExecTx(ctx, keyName, command...)
}

// ParamChangeProposal submits a param change proposal to the chain, signed by keyName.
func (tn *ChainNode) ParamChangeProposal(ctx context.Context, keyName string, prop *paramsutils.ParamChangeProposalJSON) (string, error) {
	content, err := json.Marshal(prop)
	if err != nil {
		return "", err
	}

	hash := sha256.Sum256(content)
	proposalFilename := fmt.Sprintf("%x.json", hash)
	err = tn.WriteFile(ctx, content, proposalFilename)
	if err != nil {
		return "", fmt.Errorf("writing param change proposal: %w", err)
	}

	proposalPath := filepath.Join(tn.HomeDir(), proposalFilename)

	command := []string{
		"gov", "submit-proposal",
		"param-change",
		proposalPath,
	}

	return tn.ExecTx(ctx, keyName, command...)
}

// DumpContractState dumps the state of a contract at a block height.
func (tn *ChainNode) DumpContractState(ctx context.Context, contractAddress string, height int64) (*DumpContractStateResponse, error) {
	stdout, _, err := tn.ExecQuery(ctx,
		"wasm", "contract-state", "all", contractAddress,
		"--height", fmt.Sprint(height),
	)
	if err != nil {
		return nil, err
	}

	res := new(DumpContractStateResponse)
	if err := json.Unmarshal([]byte(stdout), res); err != nil {
		return nil, err
	}
	return res, nil
}

func (tn *ChainNode) ExportState(ctx context.Context, height int64) (string, error) {
	tn.lock.Lock()
	defer tn.lock.Unlock()

	_, stderr, err := tn.ExecBin(ctx, "export", "--height", fmt.Sprint(height))
	if err != nil {
		return "", err
	}
	// output comes to stderr for some reason
	return string(stderr), nil
}

func (tn *ChainNode) UnsafeResetAll(ctx context.Context) error {
	tn.lock.Lock()
	defer tn.lock.Unlock()

	_, _, err := tn.ExecBin(ctx, "unsafe-reset-all")
	return err
}

func (tn *ChainNode) CreateNodeContainer(ctx context.Context) error {
	chainCfg := tn.Chain.Config()

	var cmd []string
	if chainCfg.NoHostMount {
		cmd = []string{"sh", "-c", fmt.Sprintf("cp -r %s %s_nomnt && %s start --home %s_nomnt --x-crisis-skip-assert-invariants", tn.HomeDir(), tn.HomeDir(), chainCfg.Bin, tn.HomeDir())}
	} else {
		cmd = []string{chainCfg.Bin, "start", "--home", tn.HomeDir(), "--x-crisis-skip-assert-invariants"}
	}
<<<<<<< HEAD

	return tn.containerLifecycle.CreateContainer(ctx, tn.TestName, tn.NetworkID, tn.Image, sentryPorts, tn.Bind(), tn.HostName(), cmd)
}

func (tn *ChainNode) StartContainer(ctx context.Context) error {
	if err := tn.containerLifecycle.StartContainer(ctx); err != nil {
=======
	imageRef := tn.Image.Ref()
	tn.logger().
		Info("Running command",
			zap.String("command", strings.Join(cmd, " ")),
			zap.String("container", tn.Name()),
			zap.String("image", imageRef),
		)

	pb, listeners, err := dockerutil.GeneratePortBindings(sentryPorts)
	if err != nil {
		return fmt.Errorf("failed to generate port bindings: %w", err)
	}

	tn.preStartListeners = listeners

	cc, err := tn.DockerClient.ContainerCreate(
		ctx,
		&container.Config{
			Image: imageRef,

			Entrypoint: []string{},
			Cmd:        cmd,

			Hostname: tn.HostName(),

			Labels: map[string]string{dockerutil.CleanupLabel: tn.TestName},

			ExposedPorts: sentryPorts,
		},
		&container.HostConfig{
			Binds:           tn.Bind(),
			PortBindings:    pb,
			PublishAllPorts: true,
			AutoRemove:      false,
			DNS:             []string{},
		},
		&network.NetworkingConfig{
			EndpointsConfig: map[string]*network.EndpointSettings{
				tn.NetworkID: {},
			},
		},
		nil,
		tn.Name(),
	)
	if err != nil {
		tn.preStartListeners.CloseAll()
		return err
	}
	tn.containerID = cc.ID
	return nil
}

func (tn *ChainNode) StartContainer(ctx context.Context) error {
	dockerutil.LockPortAssignment()
	tn.preStartListeners.CloseAll()
	err := dockerutil.StartContainer(ctx, tn.DockerClient, tn.containerID)
	dockerutil.UnlockPortAssignment()
	if err != nil {
>>>>>>> b74ff72f
		return err
	}

	// Set the host ports once since they will not change after the container has started.
	hostPorts, err := tn.containerLifecycle.GetHostPorts(ctx, rpcPort, grpcPort)
	if err != nil {
		return err
	}
	tn.hostRPCPort, tn.hostGRPCPort = hostPorts[0], hostPorts[1]

	err = tn.NewClient("tcp://" + tn.hostRPCPort)
	if err != nil {
		return err
	}

	time.Sleep(5 * time.Second)
	return retry.Do(func() error {
		stat, err := tn.Client.Status(ctx)
		if err != nil {
			return err
		}
		// TODO: reenable this check, having trouble with it for some reason
		if stat != nil && stat.SyncInfo.CatchingUp {
			return fmt.Errorf("still catching up: height(%d) catching-up(%t)",
				stat.SyncInfo.LatestBlockHeight, stat.SyncInfo.CatchingUp)
		}
		return nil
	}, retry.Context(ctx), retry.Attempts(40), retry.Delay(3*time.Second), retry.DelayType(retry.FixedDelay))
}

func (tn *ChainNode) StopContainer(ctx context.Context) error {
	return tn.containerLifecycle.StopContainer(ctx)
}

func (tn *ChainNode) RemoveContainer(ctx context.Context) error {
	return tn.containerLifecycle.RemoveContainer(ctx)
}

// InitValidatorFiles creates the node files and signs a genesis transaction
func (tn *ChainNode) InitValidatorGenTx(
	ctx context.Context,
	chainType *ibc.ChainConfig,
	genesisAmounts []types.Coin,
	genesisSelfDelegation types.Coin,
) error {
	if err := tn.CreateKey(ctx, valKey); err != nil {
		return err
	}
	bech32, err := tn.AccountKeyBech32(ctx, valKey)
	if err != nil {
		return err
	}
	if err := tn.AddGenesisAccount(ctx, bech32, genesisAmounts); err != nil {
		return err
	}
	return tn.Gentx(ctx, valKey, genesisSelfDelegation)
}

func (tn *ChainNode) InitFullNodeFiles(ctx context.Context) error {
	if err := tn.InitHomeFolder(ctx); err != nil {
		return err
	}

	return tn.SetTestConfig(ctx)
}

// NodeID returns the persistent ID of a given node.
func (tn *ChainNode) NodeID(ctx context.Context) (string, error) {
	// This used to call p2p.LoadNodeKey against the file on the host,
	// but because we are transitioning to operating on Docker volumes,
	// we only have to tmjson.Unmarshal the raw content.
	j, err := tn.ReadFile(ctx, "config/node_key.json")
	if err != nil {
		return "", fmt.Errorf("getting node_key.json content: %w", err)
	}

	var nk p2p.NodeKey
	if err := tmjson.Unmarshal(j, &nk); err != nil {
		return "", fmt.Errorf("unmarshaling node_key.json: %w", err)
	}

	return string(nk.ID()), nil
}

// KeyBech32 retrieves the named key's address in bech32 format from the node.
// bech is the bech32 prefix (acc|val|cons). If empty, defaults to the account key (same as "acc").
func (tn *ChainNode) KeyBech32(ctx context.Context, name string, bech string) (string, error) {
	command := []string{tn.Chain.Config().Bin, "keys", "show", "--address", name,
		"--home", tn.HomeDir(),
		"--keyring-backend", keyring.BackendTest,
	}

	if bech != "" {
		command = append(command, "--bech", bech)
	}

	stdout, stderr, err := tn.Exec(ctx, command, nil)
	if err != nil {
		return "", fmt.Errorf("failed to show key %q (stderr=%q): %w", name, stderr, err)
	}

	return string(bytes.TrimSuffix(stdout, []byte("\n"))), nil
}

// AccountKeyBech32 retrieves the named key's address in bech32 account format.
func (tn *ChainNode) AccountKeyBech32(ctx context.Context, name string) (string, error) {
	return tn.KeyBech32(ctx, name, "")
}

// PeerString returns the string for connecting the nodes passed in
func (nodes ChainNodes) PeerString(ctx context.Context) string {
	addrs := make([]string, len(nodes))
	for i, n := range nodes {
		id, err := n.NodeID(ctx)
		if err != nil {
			// TODO: would this be better to panic?
			// When would NodeId return an error?
			break
		}
		hostName := n.HostName()
		ps := fmt.Sprintf("%s@%s:26656", id, hostName)
		nodes.logger().Info("Peering",
			zap.String("host_name", hostName),
			zap.String("peer", ps),
			zap.String("container", n.Name()),
		)
		addrs[i] = ps
	}
	return strings.Join(addrs, ",")
}

// LogGenesisHashes logs the genesis hashes for the various nodes
func (nodes ChainNodes) LogGenesisHashes(ctx context.Context) error {
	for _, n := range nodes {
		gen, err := n.genesisFileContent(ctx)
		if err != nil {
			return err
		}

		n.logger().Info("Genesis", zap.String("hash", fmt.Sprintf("%X", sha256.Sum256(gen))))
	}
	return nil
}

func (nodes ChainNodes) logger() *zap.Logger {
	if len(nodes) == 0 {
		return zap.NewNop()
	}
	return nodes[0].logger()
}

func (tn *ChainNode) Exec(ctx context.Context, cmd []string, env []string) ([]byte, []byte, error) {
	job := dockerutil.NewImage(tn.logger(), tn.DockerClient, tn.NetworkID, tn.TestName, tn.Image.Repository, tn.Image.Version)
	opts := dockerutil.ContainerOptions{
		Env:   env,
		Binds: tn.Bind(),
	}
	res := job.Run(ctx, cmd, opts)
	return res.Stdout, res.Stderr, res.Err
}

func (tn *ChainNode) logger() *zap.Logger {
	return tn.log.With(
		zap.String("chain_id", tn.Chain.Config().ChainID),
		zap.String("test", tn.TestName),
	)
}

// RegisterICA will attempt to register an interchain account on the counterparty chain.
func (tn *ChainNode) RegisterICA(ctx context.Context, keyName, connectionID string) (string, error) {
	return tn.ExecTx(ctx, keyName,
		"intertx", "register",
		"--connection-id", connectionID,
	)
}

// QueryICA will query for an interchain account controlled by the specified address on the counterparty chain.
func (tn *ChainNode) QueryICA(ctx context.Context, connectionID, address string) (string, error) {
	stdout, _, err := tn.ExecQuery(ctx,
		"intertx", "interchainaccounts", connectionID, address,
	)
	if err != nil {
		return "", err
	}

	// at this point stdout should look like this:
	// interchain_account_address: cosmos1p76n3mnanllea4d3av0v0e42tjj03cae06xq8fwn9at587rqp23qvxsv0j
	// we split the string at the : and then just grab the address before returning.
	parts := strings.SplitN(string(stdout), ":", 2)
	if len(parts) < 2 {
		return "", fmt.Errorf("malformed stdout from command: %s", stdout)
	}
	return strings.TrimSpace(parts[1]), nil
}

// SendICABankTransfer builds a bank transfer message for a specified address and sends it to the specified
// interchain account.
func (tn *ChainNode) SendICABankTransfer(ctx context.Context, connectionID, fromAddr string, amount ibc.WalletAmount) error {
	msg, err := json.Marshal(map[string]any{
		"@type":        "/cosmos.bank.v1beta1.MsgSend",
		"from_address": fromAddr,
		"to_address":   amount.Address,
		"amount": []map[string]any{
			{
				"denom":  amount.Denom,
				"amount": amount.Amount,
			},
		},
	})
	if err != nil {
		return err
	}

	_, err = tn.ExecTx(ctx, fromAddr,
		"intertx", "submit", string(msg),
		"--connection-id", connectionID,
	)
	return err
}<|MERGE_RESOLUTION|>--- conflicted
+++ resolved
@@ -947,73 +947,12 @@
 	} else {
 		cmd = []string{chainCfg.Bin, "start", "--home", tn.HomeDir(), "--x-crisis-skip-assert-invariants"}
 	}
-<<<<<<< HEAD
 
 	return tn.containerLifecycle.CreateContainer(ctx, tn.TestName, tn.NetworkID, tn.Image, sentryPorts, tn.Bind(), tn.HostName(), cmd)
 }
 
 func (tn *ChainNode) StartContainer(ctx context.Context) error {
 	if err := tn.containerLifecycle.StartContainer(ctx); err != nil {
-=======
-	imageRef := tn.Image.Ref()
-	tn.logger().
-		Info("Running command",
-			zap.String("command", strings.Join(cmd, " ")),
-			zap.String("container", tn.Name()),
-			zap.String("image", imageRef),
-		)
-
-	pb, listeners, err := dockerutil.GeneratePortBindings(sentryPorts)
-	if err != nil {
-		return fmt.Errorf("failed to generate port bindings: %w", err)
-	}
-
-	tn.preStartListeners = listeners
-
-	cc, err := tn.DockerClient.ContainerCreate(
-		ctx,
-		&container.Config{
-			Image: imageRef,
-
-			Entrypoint: []string{},
-			Cmd:        cmd,
-
-			Hostname: tn.HostName(),
-
-			Labels: map[string]string{dockerutil.CleanupLabel: tn.TestName},
-
-			ExposedPorts: sentryPorts,
-		},
-		&container.HostConfig{
-			Binds:           tn.Bind(),
-			PortBindings:    pb,
-			PublishAllPorts: true,
-			AutoRemove:      false,
-			DNS:             []string{},
-		},
-		&network.NetworkingConfig{
-			EndpointsConfig: map[string]*network.EndpointSettings{
-				tn.NetworkID: {},
-			},
-		},
-		nil,
-		tn.Name(),
-	)
-	if err != nil {
-		tn.preStartListeners.CloseAll()
-		return err
-	}
-	tn.containerID = cc.ID
-	return nil
-}
-
-func (tn *ChainNode) StartContainer(ctx context.Context) error {
-	dockerutil.LockPortAssignment()
-	tn.preStartListeners.CloseAll()
-	err := dockerutil.StartContainer(ctx, tn.DockerClient, tn.containerID)
-	dockerutil.UnlockPortAssignment()
-	if err != nil {
->>>>>>> b74ff72f
 		return err
 	}
 
