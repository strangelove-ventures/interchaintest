package cosmos

import (
	"bytes"
	"context"
	"crypto/sha256"
	"encoding/hex"
	"encoding/json"
	"fmt"
	"hash/fnv"
	"os"
	"path"
	"path/filepath"
	"strconv"
	"strings"
	"sync"
	"time"

	"github.com/avast/retry-go/v4"
	tmjson "github.com/cometbft/cometbft/libs/json"
	"github.com/cometbft/cometbft/p2p"
	rpcclient "github.com/cometbft/cometbft/rpc/client"
	rpchttp "github.com/cometbft/cometbft/rpc/client/http"
	coretypes "github.com/cometbft/cometbft/rpc/core/types"
	libclient "github.com/cometbft/cometbft/rpc/jsonrpc/client"
	"github.com/cosmos/cosmos-sdk/client"
	"github.com/cosmos/cosmos-sdk/crypto/keyring"
	"github.com/cosmos/cosmos-sdk/types"
	paramsutils "github.com/cosmos/cosmos-sdk/x/params/client/utils"
	stakingtypes "github.com/cosmos/cosmos-sdk/x/staking/types"
	dockerclient "github.com/docker/docker/client"
	"github.com/docker/go-connections/nat"
	"github.com/strangelove-ventures/interchaintest/v7/ibc"
	"github.com/strangelove-ventures/interchaintest/v7/internal/blockdb"
	"github.com/strangelove-ventures/interchaintest/v7/internal/dockerutil"
	"github.com/strangelove-ventures/interchaintest/v7/testutil"
	"go.uber.org/zap"
	"golang.org/x/sync/errgroup"
)

// ChainNode represents a node in the test network that is being created
type ChainNode struct {
	VolumeName   string
	Index        int
	Chain        ibc.Chain
	Validator    bool
	NetworkID    string
	DockerClient *dockerclient.Client
	Client       rpcclient.Client
	TestName     string
	Image        ibc.DockerImage

	lock sync.Mutex
	log  *zap.Logger

	containerLifecycle *dockerutil.ContainerLifecycle

	// Ports set during StartContainer.
	hostRPCPort  string
	hostGRPCPort string
<<<<<<< HEAD

	// preStartListeners dockerutil.Listeners
=======
>>>>>>> 9b8f7ae9
}

func NewChainNode(log *zap.Logger, validator bool, chain *CosmosChain, dockerClient *dockerclient.Client, networkID string, testName string, image ibc.DockerImage, index int) *ChainNode {
	tn := &ChainNode{
		log: log,

		Validator: validator,

		Chain:        chain,
		DockerClient: dockerClient,
		NetworkID:    networkID,
		TestName:     testName,
		Image:        image,
		Index:        index,
	}

	tn.containerLifecycle = dockerutil.NewContainerLifecycle(log, dockerClient, tn.Name())

	return tn
}

// ChainNodes is a collection of ChainNode
type ChainNodes []*ChainNode

const (
	valKey      = "validator"
	blockTime   = 2 // seconds
	p2pPort     = "26656/tcp"
	rpcPort     = "26657/tcp"
	grpcPort    = "9090/tcp"
	apiPort     = "1317/tcp"
	privValPort = "1234/tcp"
)

var (
	sentryPorts = nat.PortSet{
		nat.Port(p2pPort):     {},
		nat.Port(rpcPort):     {},
		nat.Port(grpcPort):    {},
		nat.Port(apiPort):     {},
		nat.Port(privValPort): {},
	}
)

// NewClient creates and assigns a new Tendermint RPC client to the ChainNode
func (tn *ChainNode) NewClient(addr string) error {
	httpClient, err := libclient.DefaultHTTPClient(addr)
	if err != nil {
		return err
	}

	httpClient.Timeout = 10 * time.Second
	rpcClient, err := rpchttp.NewWithClient(addr, "/websocket", httpClient)
	if err != nil {
		return err
	}

	tn.Client = rpcClient
	return nil
}

// CliContext creates a new Cosmos SDK client context
func (tn *ChainNode) CliContext() client.Context {
	cfg := tn.Chain.Config()
	return client.Context{
		Client:            tn.Client,
		ChainID:           cfg.ChainID,
		InterfaceRegistry: cfg.EncodingConfig.InterfaceRegistry,
		Input:             os.Stdin,
		Output:            os.Stdout,
		OutputFormat:      "json",
		LegacyAmino:       cfg.EncodingConfig.Amino,
		TxConfig:          cfg.EncodingConfig.TxConfig,
	}
}

// Name of the test node container
func (tn *ChainNode) Name() string {
	var nodeType string
	if tn.Validator {
		nodeType = "val"
	} else {
		nodeType = "fn"
	}
	return fmt.Sprintf("%s-%s-%d-%s", tn.Chain.Config().ChainID, nodeType, tn.Index, dockerutil.SanitizeContainerName(tn.TestName))
}

// hostname of the test node container
func (tn *ChainNode) HostName() string {
	return dockerutil.CondenseHostName(tn.Name())
}

func (tn *ChainNode) genesisFileContent(ctx context.Context) ([]byte, error) {
	gen, err := tn.ReadFile(ctx, "config/genesis.json")
	if err != nil {
		return nil, fmt.Errorf("getting genesis.json content: %w", err)
	}

	return gen, nil
}

func (tn *ChainNode) overwriteGenesisFile(ctx context.Context, content []byte) error {
	err := tn.WriteFile(ctx, content, "config/genesis.json")
	if err != nil {
		return fmt.Errorf("overwriting genesis.json: %w", err)
	}

	return nil
}

func (tn *ChainNode) copyGentx(ctx context.Context, destVal *ChainNode) error {
	nid, err := tn.NodeID(ctx)
	if err != nil {
		return fmt.Errorf("getting node ID: %w", err)
	}

	relPath := fmt.Sprintf("config/gentx/gentx-%s.json", nid)

	gentx, err := tn.ReadFile(ctx, relPath)
	if err != nil {
		return fmt.Errorf("getting gentx content: %w", err)
	}

	err = destVal.WriteFile(ctx, gentx, relPath)
	if err != nil {
		return fmt.Errorf("overwriting gentx: %w", err)
	}

	return nil
}

type PrivValidatorKey struct {
	Type  string `json:"type"`
	Value string `json:"value"`
}

type PrivValidatorKeyFile struct {
	Address string           `json:"address"`
	PubKey  PrivValidatorKey `json:"pub_key"`
	PrivKey PrivValidatorKey `json:"priv_key"`
}

// Bind returns the home folder bind point for running the node
func (tn *ChainNode) Bind() []string {
	return []string{fmt.Sprintf("%s:%s", tn.VolumeName, tn.HomeDir())}
}

func (tn *ChainNode) HomeDir() string {
	return path.Join("/var/cosmos-chain", tn.Chain.Config().Name)
}

// SetTestConfig modifies the config to reasonable values for use within interchaintest.
func (tn *ChainNode) SetTestConfig(ctx context.Context) error {
	c := make(testutil.Toml)

	// Set Log Level to info
	c["log_level"] = "info"

	p2p := make(testutil.Toml)

	// Allow p2p strangeness
	p2p["allow_duplicate_ip"] = true
	p2p["addr_book_strict"] = false

	c["p2p"] = p2p

	consensus := make(testutil.Toml)

	blockT := (time.Duration(blockTime) * time.Second).String()
	consensus["timeout_commit"] = blockT
	consensus["timeout_propose"] = blockT

	c["consensus"] = consensus

	rpc := make(testutil.Toml)

	// Enable public RPC
	rpc["laddr"] = "tcp://0.0.0.0:26657"

	c["rpc"] = rpc

	if err := testutil.ModifyTomlConfigFile(
		ctx,
		tn.logger(),
		tn.DockerClient,
		tn.TestName,
		tn.VolumeName,
		"config/config.toml",
		c,
	); err != nil {
		return err
	}

	a := make(testutil.Toml)
	a["minimum-gas-prices"] = tn.Chain.Config().GasPrices

	grpc := make(testutil.Toml)

	// Enable public GRPC
	grpc["address"] = "0.0.0.0:9090"

	a["grpc"] = grpc

	return testutil.ModifyTomlConfigFile(
		ctx,
		tn.logger(),
		tn.DockerClient,
		tn.TestName,
		tn.VolumeName,
		"config/app.toml",
		a,
	)
}

// SetPeers modifies the config persistent_peers for a node
func (tn *ChainNode) SetPeers(ctx context.Context, peers string) error {
	c := make(testutil.Toml)
	p2p := make(testutil.Toml)

	// Set peers
	p2p["persistent_peers"] = peers
	c["p2p"] = p2p

	return testutil.ModifyTomlConfigFile(
		ctx,
		tn.logger(),
		tn.DockerClient,
		tn.TestName,
		tn.VolumeName,
		"config/config.toml",
		c,
	)
}

func (tn *ChainNode) Height(ctx context.Context) (uint64, error) {
	res, err := tn.Client.Status(ctx)
	if err != nil {
		return 0, fmt.Errorf("tendermint rpc client status: %w", err)
	}
	height := res.SyncInfo.LatestBlockHeight
	return uint64(height), nil
}

// FindTxs implements blockdb.BlockSaver.
func (tn *ChainNode) FindTxs(ctx context.Context, height uint64) ([]blockdb.Tx, error) {
	h := int64(height)
	var eg errgroup.Group
	var blockRes *coretypes.ResultBlockResults
	var block *coretypes.ResultBlock
	eg.Go(func() (err error) {
		blockRes, err = tn.Client.BlockResults(ctx, &h)
		return err
	})
	eg.Go(func() (err error) {
		block, err = tn.Client.Block(ctx, &h)
		return err
	})
	if err := eg.Wait(); err != nil {
		return nil, err
	}
	interfaceRegistry := tn.Chain.Config().EncodingConfig.InterfaceRegistry
	txs := make([]blockdb.Tx, 0, len(block.Block.Txs)+2)
	for i, tx := range block.Block.Txs {
		var newTx blockdb.Tx
		newTx.Data = []byte(fmt.Sprintf(`{"data":"%s"}`, hex.EncodeToString(tx)))

		sdkTx, err := decodeTX(interfaceRegistry, tx)
		if err != nil {
			tn.logger().Info("Failed to decode tx", zap.Uint64("height", height), zap.Error(err))
			continue
		}
		b, err := encodeTxToJSON(interfaceRegistry, sdkTx)
		if err != nil {
			tn.logger().Info("Failed to marshal tx to json", zap.Uint64("height", height), zap.Error(err))
			continue
		}
		newTx.Data = b

		rTx := blockRes.TxsResults[i]

		newTx.Events = make([]blockdb.Event, len(rTx.Events))
		for j, e := range rTx.Events {
			attrs := make([]blockdb.EventAttribute, len(e.Attributes))
			for k, attr := range e.Attributes {
				attrs[k] = blockdb.EventAttribute{
					Key:   string(attr.Key),
					Value: string(attr.Value),
				}
			}
			newTx.Events[j] = blockdb.Event{
				Type:       e.Type,
				Attributes: attrs,
			}
		}
		txs = append(txs, newTx)
	}
	if len(blockRes.BeginBlockEvents) > 0 {
		beginBlockTx := blockdb.Tx{
			Data: []byte(`{"data":"begin_block","note":"this is a transaction artificially created for debugging purposes"}`),
		}
		beginBlockTx.Events = make([]blockdb.Event, len(blockRes.BeginBlockEvents))
		for i, e := range blockRes.BeginBlockEvents {
			attrs := make([]blockdb.EventAttribute, len(e.Attributes))
			for j, attr := range e.Attributes {
				attrs[j] = blockdb.EventAttribute{
					Key:   string(attr.Key),
					Value: string(attr.Value),
				}
			}
			beginBlockTx.Events[i] = blockdb.Event{
				Type:       e.Type,
				Attributes: attrs,
			}
		}
		txs = append(txs, beginBlockTx)
	}
	if len(blockRes.EndBlockEvents) > 0 {
		endBlockTx := blockdb.Tx{
			Data: []byte(`{"data":"end_block","note":"this is a transaction artificially created for debugging purposes"}`),
		}
		endBlockTx.Events = make([]blockdb.Event, len(blockRes.EndBlockEvents))
		for i, e := range blockRes.EndBlockEvents {
			attrs := make([]blockdb.EventAttribute, len(e.Attributes))
			for j, attr := range e.Attributes {
				attrs[j] = blockdb.EventAttribute{
					Key:   string(attr.Key),
					Value: string(attr.Value),
				}
			}
			endBlockTx.Events[i] = blockdb.Event{
				Type:       e.Type,
				Attributes: attrs,
			}
		}
		txs = append(txs, endBlockTx)
	}

	return txs, nil
}

// TxCommand is a helper to retrieve a full command for broadcasting a tx
// with the chain node binary.
func (tn *ChainNode) TxCommand(keyName string, command ...string) []string {
	command = append([]string{"tx"}, command...)
	return tn.NodeCommand(append(command,
		"--from", keyName,
		"--gas-prices", tn.Chain.Config().GasPrices,
		"--gas-adjustment", fmt.Sprint(tn.Chain.Config().GasAdjustment),
		"--keyring-backend", keyring.BackendTest,
		"--output", "json",
		"-y",
	)...)
}

// ExecTx executes a transaction, waits for 2 blocks if successful, then returns the tx hash.
func (tn *ChainNode) ExecTx(ctx context.Context, keyName string, command ...string) (string, error) {
	tn.lock.Lock()
	defer tn.lock.Unlock()

	stdout, _, err := tn.Exec(ctx, tn.TxCommand(keyName, command...), nil)
	if err != nil {
		return "", err
	}
	output := CosmosTx{}
	err = json.Unmarshal([]byte(stdout), &output)
	if err != nil {
		return "", err
	}
	if output.Code != 0 {
		return output.TxHash, fmt.Errorf("transaction failed with code %d: %s", output.Code, output.RawLog)
	}
	if err := testutil.WaitForBlocks(ctx, 2, tn); err != nil {
		return "", err
	}
	return output.TxHash, nil
}

// NodeCommand is a helper to retrieve a full command for a chain node binary.
// when interactions with the RPC endpoint are necessary.
// For example, if chain node binary is `gaiad`, and desired command is `gaiad keys show key1`,
// pass ("keys", "show", "key1") for command to return the full command.
// Will include additional flags for node URL, home directory, and chain ID.
func (tn *ChainNode) NodeCommand(command ...string) []string {
	command = tn.BinCommand(command...)
	return append(command,
		"--node", fmt.Sprintf("tcp://%s:26657", tn.HostName()),
		"--chain-id", tn.Chain.Config().ChainID,
	)
}

// BinCommand is a helper to retrieve a full command for a chain node binary.
// For example, if chain node binary is `gaiad`, and desired command is `gaiad keys show key1`,
// pass ("keys", "show", "key1") for command to return the full command.
// Will include additional flags for home directory and chain ID.
func (tn *ChainNode) BinCommand(command ...string) []string {
	command = append([]string{tn.Chain.Config().Bin}, command...)
	return append(command,
		"--home", tn.HomeDir(),
	)
}

// ExecBin is a helper to execute a command for a chain node binary.
// For example, if chain node binary is `gaiad`, and desired command is `gaiad keys show key1`,
// pass ("keys", "show", "key1") for command to execute the command against the node.
// Will include additional flags for home directory and chain ID.
func (tn *ChainNode) ExecBin(ctx context.Context, command ...string) ([]byte, []byte, error) {
	return tn.Exec(ctx, tn.BinCommand(command...), nil)
}

// QueryCommand is a helper to retrieve the full query command. For example,
// if chain node binary is gaiad, and desired command is `gaiad query gov params`,
// pass ("gov", "params") for command to return the full command with all necessary
// flags to query the specific node.
func (tn *ChainNode) QueryCommand(command ...string) []string {
	command = append([]string{"query"}, command...)
	return tn.NodeCommand(append(command,
		"--output", "json",
	)...)
}

// ExecQuery is a helper to execute a query command. For example,
// if chain node binary is gaiad, and desired command is `gaiad query gov params`,
// pass ("gov", "params") for command to execute the query against the node.
// Returns response in json format.
func (tn *ChainNode) ExecQuery(ctx context.Context, command ...string) ([]byte, []byte, error) {
	return tn.Exec(ctx, tn.QueryCommand(command...), nil)
}

// CondenseMoniker fits a moniker into the cosmos character limit for monikers.
// If the moniker already fits, it is returned unmodified.
// Otherwise, the middle is truncated, and a hash is appended to the end
// in case the only unique data was in the middle.
func CondenseMoniker(m string) string {
	if len(m) <= stakingtypes.MaxMonikerLength {
		return m
	}

	// Get the hash suffix, a 32-bit uint formatted in base36.
	// fnv32 was chosen because a 32-bit number ought to be sufficient
	// as a distinguishing suffix, and it will be short enough so that
	// less of the middle will be truncated to fit in the character limit.
	// It's also non-cryptographic, not that this function will ever be a bottleneck in tests.
	h := fnv.New32()
	h.Write([]byte(m))
	suffix := "-" + strconv.FormatUint(uint64(h.Sum32()), 36)

	wantLen := stakingtypes.MaxMonikerLength - len(suffix)

	// Half of the want length, minus 2 to account for half of the ... we add in the middle.
	keepLen := (wantLen / 2) - 2

	return m[:keepLen] + "..." + m[len(m)-keepLen:] + suffix
}

// InitHomeFolder initializes a home folder for the given node
func (tn *ChainNode) InitHomeFolder(ctx context.Context) error {
	tn.lock.Lock()
	defer tn.lock.Unlock()

	_, _, err := tn.ExecBin(ctx,
		"init", CondenseMoniker(tn.Name()),
		"--chain-id", tn.Chain.Config().ChainID,
	)
	return err
}

// WriteFile accepts file contents in a byte slice and writes the contents to
// the docker filesystem. relPath describes the location of the file in the
// docker volume relative to the home directory
func (tn *ChainNode) WriteFile(ctx context.Context, content []byte, relPath string) error {
	fw := dockerutil.NewFileWriter(tn.logger(), tn.DockerClient, tn.TestName)
	return fw.WriteFile(ctx, tn.VolumeName, relPath, content)
}

// CopyFile adds a file from the host filesystem to the docker filesystem
// relPath describes the location of the file in the docker volume relative to
// the home directory
func (tn *ChainNode) CopyFile(ctx context.Context, srcPath, dstPath string) error {
	content, err := os.ReadFile(srcPath)
	if err != nil {
		return err
	}
	return tn.WriteFile(ctx, content, dstPath)
}

// ReadFile reads the contents of a single file at the specified path in the docker filesystem.
// relPath describes the location of the file in the docker volume relative to the home directory.
func (tn *ChainNode) ReadFile(ctx context.Context, relPath string) ([]byte, error) {
	fr := dockerutil.NewFileRetriever(tn.logger(), tn.DockerClient, tn.TestName)
	gen, err := fr.SingleFileContent(ctx, tn.VolumeName, relPath)
	if err != nil {
		return nil, fmt.Errorf("failed to read file at %s: %w", relPath, err)
	}
	return gen, nil
}

// CreateKey creates a key in the keyring backend test for the given node
func (tn *ChainNode) CreateKey(ctx context.Context, name string) error {
	tn.lock.Lock()
	defer tn.lock.Unlock()

	_, _, err := tn.ExecBin(ctx,
		"keys", "add", name,
		"--coin-type", tn.Chain.Config().CoinType,
		"--keyring-backend", keyring.BackendTest,
	)
	return err
}

// RecoverKey restores a key from a given mnemonic.
func (tn *ChainNode) RecoverKey(ctx context.Context, keyName, mnemonic string) error {
	command := []string{
		"sh",
		"-c",
		fmt.Sprintf(`echo %q | %s keys add %s --recover --keyring-backend %s --coin-type %s --home %s --output json`, mnemonic, tn.Chain.Config().Bin, keyName, keyring.BackendTest, tn.Chain.Config().CoinType, tn.HomeDir()),
	}

	tn.lock.Lock()
	defer tn.lock.Unlock()

	_, _, err := tn.Exec(ctx, command, nil)
	return err
}

// AddGenesisAccount adds a genesis account for each key
func (tn *ChainNode) AddGenesisAccount(ctx context.Context, address string, genesisAmount []types.Coin) error {
	amount := ""
	for i, coin := range genesisAmount {
		if i != 0 {
			amount += ","
		}
		amount += fmt.Sprintf("%d%s", coin.Amount.Int64(), coin.Denom)
	}

	tn.lock.Lock()
	defer tn.lock.Unlock()

	// Adding a genesis account should complete instantly,
	// so use a 1-minute timeout to more quickly detect if Docker has locked up.
	ctx, cancel := context.WithTimeout(ctx, time.Minute)
	defer cancel()

	var command []string
	if tn.Chain.Config().UsingNewGenesisCommand {
		command = append(command, "genesis")
	}

	command = append(command, "add-genesis-account", address, amount)
	_, _, err := tn.ExecBin(ctx, command...)

	return err
}

// Gentx generates the gentx for a given node
func (tn *ChainNode) Gentx(ctx context.Context, name string, genesisSelfDelegation types.Coin) error {
	tn.lock.Lock()
	defer tn.lock.Unlock()

	var command []string
	if tn.Chain.Config().UsingNewGenesisCommand {
		command = append(command, "genesis")
	}

	command = append(command, "gentx", valKey, fmt.Sprintf("%d%s", genesisSelfDelegation.Amount.Int64(), genesisSelfDelegation.Denom),
		"--keyring-backend", keyring.BackendTest,
		"--chain-id", tn.Chain.Config().ChainID)

	_, _, err := tn.ExecBin(ctx, command...)
	return err
}

// CollectGentxs runs collect gentxs on the node's home folders
func (tn *ChainNode) CollectGentxs(ctx context.Context) error {
	command := []string{tn.Chain.Config().Bin}
	if tn.Chain.Config().UsingNewGenesisCommand {
		command = append(command, "genesis")
	}

	command = append(command, "collect-gentxs", "--home", tn.HomeDir())

	tn.lock.Lock()
	defer tn.lock.Unlock()

	_, _, err := tn.Exec(ctx, command, nil)
	return err
}

type CosmosTx struct {
	TxHash string `json:"txhash"`
	Code   int    `json:"code"`
	RawLog string `json:"raw_log"`
}

func (tn *ChainNode) SendIBCTransfer(
	ctx context.Context,
	channelID string,
	keyName string,
	amount ibc.WalletAmount,
	options ibc.TransferOptions,
) (string, error) {
	command := []string{
		"ibc-transfer", "transfer", "transfer", channelID,
		amount.Address, fmt.Sprintf("%d%s", amount.Amount, amount.Denom),
	}
	if options.Timeout != nil {
		if options.Timeout.NanoSeconds > 0 {
			command = append(command, "--packet-timeout-timestamp", fmt.Sprint(options.Timeout.NanoSeconds))
		} else if options.Timeout.Height > 0 {
			command = append(command, "--packet-timeout-height", fmt.Sprintf("0-%d", options.Timeout.Height))
		}
	}
	if options.Memo != "" {
		command = append(command, "--memo", options.Memo)
	}
	return tn.ExecTx(ctx, keyName, command...)
}

func (tn *ChainNode) SendFunds(ctx context.Context, keyName string, amount ibc.WalletAmount) error {
	_, err := tn.ExecTx(ctx,
		keyName, "bank", "send", keyName,
		amount.Address, fmt.Sprintf("%d%s", amount.Amount, amount.Denom),
	)
	return err
}

type InstantiateContractAttribute struct {
	Value string `json:"value"`
}

type InstantiateContractEvent struct {
	Attributes []InstantiateContractAttribute `json:"attributes"`
}

type InstantiateContractLog struct {
	Events []InstantiateContractEvent `json:"event"`
}

type InstantiateContractResponse struct {
	Logs []InstantiateContractLog `json:"log"`
}

type QueryContractResponse struct {
	Contracts []string `json:"contracts"`
}

type CodeInfo struct {
	CodeID string `json:"code_id"`
}
type CodeInfosResponse struct {
	CodeInfos []CodeInfo `json:"code_infos"`
}

// StoreContract takes a file path to smart contract and stores it on-chain. Returns the contracts code id.
func (tn *ChainNode) StoreContract(ctx context.Context, keyName string, fileName string) (string, error) {
	_, file := filepath.Split(fileName)
	err := tn.CopyFile(ctx, fileName, file)
	if err != nil {
		return "", fmt.Errorf("writing contract file to docker volume: %w", err)
	}

	if _, err := tn.ExecTx(ctx, keyName, "wasm", "store", path.Join(tn.HomeDir(), file)); err != nil {
		return "", err
	}

	err = testutil.WaitForBlocks(ctx, 5, tn.Chain)
	if err != nil {
		return "", fmt.Errorf("wait for blocks: %w", err)
	}

	stdout, _, err := tn.ExecQuery(ctx, "wasm", "list-code", "--reverse")
	if err != nil {
		return "", err
	}

	res := CodeInfosResponse{}
	if err := json.Unmarshal([]byte(stdout), &res); err != nil {
		return "", err
	}

	return res.CodeInfos[0].CodeID, nil
}

// InstantiateContract takes a code id for a smart contract and initialization message and returns the instantiated contract address.
func (tn *ChainNode) InstantiateContract(ctx context.Context, keyName string, codeID string, initMessage string, needsNoAdminFlag bool) (string, error) {
	command := []string{"wasm", "instantiate", codeID, initMessage, "--label", "wasm-contract"}
	if needsNoAdminFlag {
		command = append(command, "--no-admin")
	}
	_, err := tn.ExecTx(ctx, keyName, command...)
	if err != nil {
		return "", err
	}

	stdout, _, err := tn.ExecQuery(ctx, "wasm", "list-contract-by-code", codeID)
	if err != nil {
		return "", err
	}

	contactsRes := QueryContractResponse{}
	if err := json.Unmarshal([]byte(stdout), &contactsRes); err != nil {
		return "", err
	}

	contractAddress := contactsRes.Contracts[len(contactsRes.Contracts)-1]
	return contractAddress, nil
}

// ExecuteContract executes a contract transaction with a message using it's address.
func (tn *ChainNode) ExecuteContract(ctx context.Context, keyName string, contractAddress string, message string) error {
	_, err := tn.ExecTx(ctx, keyName,
		"wasm", "execute", contractAddress, message,
	)
	return err
}

// QueryContract performs a smart query, taking in a query struct and returning a error with the response struct populated.
func (tn *ChainNode) QueryContract(ctx context.Context, contractAddress string, queryMsg any, response any) error {
	query, err := json.Marshal(queryMsg)
	if err != nil {
		return err
	}
	stdout, _, err := tn.ExecQuery(ctx, "wasm", "contract-state", "smart", contractAddress, string(query))
	if err != nil {
		return err
	}
	err = json.Unmarshal([]byte(stdout), response)
	return err
}

// StoreClientContract takes a file path to a client smart contract and stores it on-chain. Returns the contracts code id.
func (tn *ChainNode) StoreClientContract(ctx context.Context, keyName string, fileName string) (string, error) {
	content, err := os.ReadFile(fileName)
	if err != nil {
		return "", err
	}
	_, file := filepath.Split(fileName)
	err = tn.WriteFile(ctx, content, file)
	if err != nil {
		return "", fmt.Errorf("writing contract file to docker volume: %w", err)
	}

	_, err = tn.ExecTx(ctx, keyName, "ibc-wasm", "store-code", path.Join(tn.HomeDir(), file), "--gas", "auto")
	if err != nil {
		return "", err
	}

	codeHashByte32 := sha256.Sum256(content)
	codeHash := hex.EncodeToString(codeHashByte32[:])

	//return stdout, nil
	return codeHash, nil
}

// QueryClientContractCode performs a query with the contract codeHash as the input and code as the output
func (tn *ChainNode) QueryClientContractCode(ctx context.Context, codeHash string, response any) error {
	stdout, _, err := tn.ExecQuery(ctx, "ibc-wasm", "code", codeHash)
	if err != nil {
		return err
	}
	err = json.Unmarshal([]byte(stdout), response)
	return err
}

// VoteOnProposal submits a vote for the specified proposal.
func (tn *ChainNode) VoteOnProposal(ctx context.Context, keyName string, proposalID string, vote string) error {
	_, err := tn.ExecTx(ctx, keyName,
		"gov", "vote",
		proposalID, vote, "--gas", "auto",
	)
	return err
}

// QueryProposal returns the state and details of a governance proposal.
func (tn *ChainNode) QueryProposal(ctx context.Context, proposalID string) (*ProposalResponse, error) {
	stdout, _, err := tn.ExecQuery(ctx, "gov", "proposal", proposalID)
	if err != nil {
		return nil, err
	}
	var proposal ProposalResponse
	err = json.Unmarshal(stdout, &proposal)
	if err != nil {
		return nil, err
	}
	return &proposal, nil
}

// SubmitProposal submits a gov v1 proposal to the chain.
func (tn *ChainNode) SubmitProposal(ctx context.Context, keyName string, prop TxProposalv1) (string, error) {
	// Write msg to container
	file := "proposal.json"
	propJson, err := json.MarshalIndent(prop, "", " ")
	if err != nil {
		return "", err
	}
	fw := dockerutil.NewFileWriter(tn.logger(), tn.DockerClient, tn.TestName)
	if err := fw.WriteFile(ctx, tn.VolumeName, file, propJson); err != nil {
		return "", fmt.Errorf("writing contract file to docker volume: %w", err)
	}

	command := []string{
		"gov", "submit-proposal",
		path.Join(tn.HomeDir(), file), "--gas", "auto",
	}

	return tn.ExecTx(ctx, keyName, command...)
}

// UpgradeProposal submits a software-upgrade governance proposal to the chain.
func (tn *ChainNode) UpgradeProposal(ctx context.Context, keyName string, prop SoftwareUpgradeProposal) (string, error) {
	command := []string{
		"gov", "submit-proposal",
		"software-upgrade", prop.Name,
		"--upgrade-height", strconv.FormatUint(prop.Height, 10),
		"--title", prop.Title,
		"--description", prop.Description,
		"--deposit", prop.Deposit,
	}

	if prop.Info != "" {
		command = append(command, "--upgrade-info", prop.Info)
	}

	return tn.ExecTx(ctx, keyName, command...)
}

// TextProposal submits a text governance proposal to the chain.
func (tn *ChainNode) TextProposal(ctx context.Context, keyName string, prop TextProposal) (string, error) {
	command := []string{
		"gov", "submit-proposal",
		"--type", "text",
		"--title", prop.Title,
		"--description", prop.Description,
		"--deposit", prop.Deposit,
	}
	if prop.Expedited {
		command = append(command, "--is-expedited=true")
	}
	return tn.ExecTx(ctx, keyName, command...)
}

// ParamChangeProposal submits a param change proposal to the chain, signed by keyName.
func (tn *ChainNode) ParamChangeProposal(ctx context.Context, keyName string, prop *paramsutils.ParamChangeProposalJSON) (string, error) {
	content, err := json.Marshal(prop)
	if err != nil {
		return "", err
	}

	hash := sha256.Sum256(content)
	proposalFilename := fmt.Sprintf("%x.json", hash)
	err = tn.WriteFile(ctx, content, proposalFilename)
	if err != nil {
		return "", fmt.Errorf("writing param change proposal: %w", err)
	}

	proposalPath := filepath.Join(tn.HomeDir(), proposalFilename)

	command := []string{
		"gov", "submit-proposal",
		"param-change",
		proposalPath,
	}

	return tn.ExecTx(ctx, keyName, command...)
}

// DumpContractState dumps the state of a contract at a block height.
func (tn *ChainNode) DumpContractState(ctx context.Context, contractAddress string, height int64) (*DumpContractStateResponse, error) {
	stdout, _, err := tn.ExecQuery(ctx,
		"wasm", "contract-state", "all", contractAddress,
		"--height", fmt.Sprint(height),
	)
	if err != nil {
		return nil, err
	}

	res := new(DumpContractStateResponse)
	if err := json.Unmarshal([]byte(stdout), res); err != nil {
		return nil, err
	}
	return res, nil
}

func (tn *ChainNode) ExportState(ctx context.Context, height int64) (string, error) {
	tn.lock.Lock()
	defer tn.lock.Unlock()

	stdout, stderr, err := tn.ExecBin(ctx, "export", "--height", fmt.Sprint(height))
	if err != nil {
		return "", err
	}
	// output comes to stderr on older versions
	return string(stdout) + string(stderr), nil
}

func (tn *ChainNode) UnsafeResetAll(ctx context.Context) error {
	tn.lock.Lock()
	defer tn.lock.Unlock()

	_, _, err := tn.ExecBin(ctx, "unsafe-reset-all")
	return err
}

func (tn *ChainNode) CreateNodeContainer(ctx context.Context) error {
	chainCfg := tn.Chain.Config()

	var cmd []string
	if chainCfg.NoHostMount {
		cmd = []string{"sh", "-c", fmt.Sprintf("cp -r %s %s_nomnt && %s start --home %s_nomnt --x-crisis-skip-assert-invariants", tn.HomeDir(), tn.HomeDir(), chainCfg.Bin, tn.HomeDir())}
	} else {
		cmd = []string{chainCfg.Bin, "start", "--home", tn.HomeDir(), "--x-crisis-skip-assert-invariants"}
	}

	return tn.containerLifecycle.CreateContainer(ctx, tn.TestName, tn.NetworkID, tn.Image, sentryPorts, tn.Bind(), tn.HostName(), cmd)
}

func (tn *ChainNode) StartContainer(ctx context.Context) error {
	if err := tn.containerLifecycle.StartContainer(ctx); err != nil {
		return err
	}

	// Set the host ports once since they will not change after the container has started.
	hostPorts, err := tn.containerLifecycle.GetHostPorts(ctx, rpcPort, grpcPort)
	if err != nil {
		return err
	}
	tn.hostRPCPort, tn.hostGRPCPort = hostPorts[0], hostPorts[1]

	err = tn.NewClient("tcp://" + tn.hostRPCPort)
	if err != nil {
		return err
	}

	time.Sleep(5 * time.Second)
	return retry.Do(func() error {
		stat, err := tn.Client.Status(ctx)
		if err != nil {
			return err
		}
		// TODO: reenable this check, having trouble with it for some reason
		if stat != nil && stat.SyncInfo.CatchingUp {
			return fmt.Errorf("still catching up: height(%d) catching-up(%t)",
				stat.SyncInfo.LatestBlockHeight, stat.SyncInfo.CatchingUp)
		}
		return nil
	}, retry.Context(ctx), retry.Attempts(40), retry.Delay(3*time.Second), retry.DelayType(retry.FixedDelay))
}

func (tn *ChainNode) StopContainer(ctx context.Context) error {
	return tn.containerLifecycle.StopContainer(ctx)
}

func (tn *ChainNode) RemoveContainer(ctx context.Context) error {
	return tn.containerLifecycle.RemoveContainer(ctx)
}

// InitValidatorFiles creates the node files and signs a genesis transaction
func (tn *ChainNode) InitValidatorGenTx(
	ctx context.Context,
	chainType *ibc.ChainConfig,
	genesisAmounts []types.Coin,
	genesisSelfDelegation types.Coin,
) error {
	if err := tn.CreateKey(ctx, valKey); err != nil {
		return err
	}
	bech32, err := tn.AccountKeyBech32(ctx, valKey)
	if err != nil {
		return err
	}
	if err := tn.AddGenesisAccount(ctx, bech32, genesisAmounts); err != nil {
		return err
	}
	return tn.Gentx(ctx, valKey, genesisSelfDelegation)
}

func (tn *ChainNode) InitFullNodeFiles(ctx context.Context) error {
	if err := tn.InitHomeFolder(ctx); err != nil {
		return err
	}

	return tn.SetTestConfig(ctx)
}

// NodeID returns the persistent ID of a given node.
func (tn *ChainNode) NodeID(ctx context.Context) (string, error) {
	// This used to call p2p.LoadNodeKey against the file on the host,
	// but because we are transitioning to operating on Docker volumes,
	// we only have to tmjson.Unmarshal the raw content.
	j, err := tn.ReadFile(ctx, "config/node_key.json")
	if err != nil {
		return "", fmt.Errorf("getting node_key.json content: %w", err)
	}

	var nk p2p.NodeKey
	if err := tmjson.Unmarshal(j, &nk); err != nil {
		return "", fmt.Errorf("unmarshaling node_key.json: %w", err)
	}

	return string(nk.ID()), nil
}

// KeyBech32 retrieves the named key's address in bech32 format from the node.
// bech is the bech32 prefix (acc|val|cons). If empty, defaults to the account key (same as "acc").
func (tn *ChainNode) KeyBech32(ctx context.Context, name string, bech string) (string, error) {
	command := []string{tn.Chain.Config().Bin, "keys", "show", "--address", name,
		"--home", tn.HomeDir(),
		"--keyring-backend", keyring.BackendTest,
	}

	if bech != "" {
		command = append(command, "--bech", bech)
	}

	stdout, stderr, err := tn.Exec(ctx, command, nil)
	if err != nil {
		return "", fmt.Errorf("failed to show key %q (stderr=%q): %w", name, stderr, err)
	}

	return string(bytes.TrimSuffix(stdout, []byte("\n"))), nil
}

// AccountKeyBech32 retrieves the named key's address in bech32 account format.
func (tn *ChainNode) AccountKeyBech32(ctx context.Context, name string) (string, error) {
	return tn.KeyBech32(ctx, name, "")
}

// PeerString returns the string for connecting the nodes passed in
func (nodes ChainNodes) PeerString(ctx context.Context) string {
	addrs := make([]string, len(nodes))
	for i, n := range nodes {
		id, err := n.NodeID(ctx)
		if err != nil {
			// TODO: would this be better to panic?
			// When would NodeId return an error?
			break
		}
		hostName := n.HostName()
		ps := fmt.Sprintf("%s@%s:26656", id, hostName)
		nodes.logger().Info("Peering",
			zap.String("host_name", hostName),
			zap.String("peer", ps),
			zap.String("container", n.Name()),
		)
		addrs[i] = ps
	}
	return strings.Join(addrs, ",")
}

// LogGenesisHashes logs the genesis hashes for the various nodes
func (nodes ChainNodes) LogGenesisHashes(ctx context.Context) error {
	for _, n := range nodes {
		gen, err := n.genesisFileContent(ctx)
		if err != nil {
			return err
		}

		n.logger().Info("Genesis", zap.String("hash", fmt.Sprintf("%X", sha256.Sum256(gen))))
	}
	return nil
}

func (nodes ChainNodes) logger() *zap.Logger {
	if len(nodes) == 0 {
		return zap.NewNop()
	}
	return nodes[0].logger()
}

func (tn *ChainNode) Exec(ctx context.Context, cmd []string, env []string) ([]byte, []byte, error) {
	job := dockerutil.NewImage(tn.logger(), tn.DockerClient, tn.NetworkID, tn.TestName, tn.Image.Repository, tn.Image.Version)
	opts := dockerutil.ContainerOptions{
		Env:   env,
		Binds: tn.Bind(),
	}
	res := job.Run(ctx, cmd, opts)
	return res.Stdout, res.Stderr, res.Err
}

func (tn *ChainNode) logger() *zap.Logger {
	return tn.log.With(
		zap.String("chain_id", tn.Chain.Config().ChainID),
		zap.String("test", tn.TestName),
	)
}

// RegisterICA will attempt to register an interchain account on the counterparty chain.
func (tn *ChainNode) RegisterICA(ctx context.Context, keyName, connectionID string) (string, error) {
	return tn.ExecTx(ctx, keyName,
		"intertx", "register",
		"--connection-id", connectionID,
	)
}

// QueryICA will query for an interchain account controlled by the specified address on the counterparty chain.
func (tn *ChainNode) QueryICA(ctx context.Context, connectionID, address string) (string, error) {
	stdout, _, err := tn.ExecQuery(ctx,
		"intertx", "interchainaccounts", connectionID, address,
	)
	if err != nil {
		return "", err
	}

	// at this point stdout should look like this:
	// interchain_account_address: cosmos1p76n3mnanllea4d3av0v0e42tjj03cae06xq8fwn9at587rqp23qvxsv0j
	// we split the string at the : and then just grab the address before returning.
	parts := strings.SplitN(string(stdout), ":", 2)
	if len(parts) < 2 {
		return "", fmt.Errorf("malformed stdout from command: %s", stdout)
	}
	return strings.TrimSpace(parts[1]), nil
}

// SendICABankTransfer builds a bank transfer message for a specified address and sends it to the specified
// interchain account.
func (tn *ChainNode) SendICABankTransfer(ctx context.Context, connectionID, fromAddr string, amount ibc.WalletAmount) error {
	msg, err := json.Marshal(map[string]any{
		"@type":        "/cosmos.bank.v1beta1.MsgSend",
		"from_address": fromAddr,
		"to_address":   amount.Address,
		"amount": []map[string]any{
			{
				"denom":  amount.Denom,
				"amount": amount.Amount,
			},
		},
	})
	if err != nil {
		return err
	}

	_, err = tn.ExecTx(ctx, fromAddr,
		"intertx", "submit", string(msg),
		"--connection-id", connectionID,
	)
	return err
}<|MERGE_RESOLUTION|>--- conflicted
+++ resolved
@@ -58,11 +58,6 @@
 	// Ports set during StartContainer.
 	hostRPCPort  string
 	hostGRPCPort string
-<<<<<<< HEAD
-
-	// preStartListeners dockerutil.Listeners
-=======
->>>>>>> 9b8f7ae9
 }
 
 func NewChainNode(log *zap.Logger, validator bool, chain *CosmosChain, dockerClient *dockerclient.Client, networkID string, testName string, image ibc.DockerImage, index int) *ChainNode {
