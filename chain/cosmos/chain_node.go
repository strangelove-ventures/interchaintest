--- conflicted
+++ resolved
@@ -29,18 +29,10 @@
 	dockerclient "github.com/docker/docker/client"
 	"github.com/docker/docker/errdefs"
 	"github.com/docker/go-connections/nat"
-<<<<<<< HEAD
 	"github.com/strangelove-ventures/interchaintest/v3/ibc"
 	"github.com/strangelove-ventures/interchaintest/v3/internal/blockdb"
 	"github.com/strangelove-ventures/interchaintest/v3/internal/dockerutil"
 	"github.com/strangelove-ventures/interchaintest/v3/testutil"
-=======
-	"github.com/strangelove-ventures/ibctest/v5/ibc"
-	"github.com/strangelove-ventures/ibctest/v5/internal/blockdb"
-	"github.com/strangelove-ventures/ibctest/v5/internal/configutil"
-	"github.com/strangelove-ventures/ibctest/v5/internal/dockerutil"
-	"github.com/strangelove-ventures/ibctest/v5/test"
->>>>>>> efc876df
 	tmjson "github.com/tendermint/tendermint/libs/json"
 	"github.com/tendermint/tendermint/p2p"
 	rpcclient "github.com/tendermint/tendermint/rpc/client"
@@ -120,15 +112,9 @@
 	encodingConfig simappparams.EncodingConfig,
 ) client.Context {
 	return client.Context{
-<<<<<<< HEAD
-		Client:            tn.Client,
-		ChainID:           cfg.ChainID,
-		InterfaceRegistry: cfg.EncodingConfig.InterfaceRegistry,
-=======
 		Client:            tendermintClient,
 		ChainID:           chainID,
 		InterfaceRegistry: encodingConfig.InterfaceRegistry,
->>>>>>> efc876df
 		Input:             os.Stdin,
 		Output:            os.Stdout,
 		OutputFormat:      "json",
