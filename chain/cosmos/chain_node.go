package cosmos

import (
	"bytes"
	"context"
	"crypto/sha256"
	"encoding/hex"
	"encoding/json"
	"fmt"
	"hash/fnv"
	"os"
	"path"
	"path/filepath"
	"strconv"
	"strings"
	"sync"
	"time"

	"github.com/avast/retry-go/v4"
	tmjson "github.com/cometbft/cometbft/libs/json"
	"github.com/cometbft/cometbft/p2p"
	rpcclient "github.com/cometbft/cometbft/rpc/client"
	rpchttp "github.com/cometbft/cometbft/rpc/client/http"
	coretypes "github.com/cometbft/cometbft/rpc/core/types"
	libclient "github.com/cometbft/cometbft/rpc/jsonrpc/client"
	"github.com/cosmos/cosmos-sdk/client"
	"github.com/cosmos/cosmos-sdk/crypto/keyring"
	"github.com/cosmos/cosmos-sdk/types"
	authTx "github.com/cosmos/cosmos-sdk/x/auth/tx"
	paramsutils "github.com/cosmos/cosmos-sdk/x/params/client/utils"
	stakingtypes "github.com/cosmos/cosmos-sdk/x/staking/types"
	volumetypes "github.com/docker/docker/api/types/volume"
	dockerclient "github.com/docker/docker/client"
	"github.com/docker/go-connections/nat"
	"go.uber.org/zap"
	"golang.org/x/sync/errgroup"

	"github.com/strangelove-ventures/interchaintest/v8/ibc"
	"github.com/strangelove-ventures/interchaintest/v8/internal/blockdb"
	"github.com/strangelove-ventures/interchaintest/v8/internal/dockerutil"
	"github.com/strangelove-ventures/interchaintest/v8/testutil"
)

// ChainNode represents a node in the test network that is being created
type ChainNode struct {
	VolumeName   string
	Index        int
	Chain        ibc.Chain
	Validator    bool
	NetworkID    string
	DockerClient *dockerclient.Client
	Client       rpcclient.Client
	TestName     string
	Image        ibc.DockerImage

	// Additional processes that need to be run on a per-validator basis.
	Sidecars SidecarProcesses

	lock sync.Mutex
	log  *zap.Logger

	containerLifecycle *dockerutil.ContainerLifecycle

	// Ports set during StartContainer.
	hostRPCPort  string
	hostAPIPort  string
	hostGRPCPort string
	hostP2PPort  string
}

func NewChainNode(log *zap.Logger, validator bool, chain *CosmosChain, dockerClient *dockerclient.Client, networkID string, testName string, image ibc.DockerImage, index int) *ChainNode {
	tn := &ChainNode{
		log: log,

		Validator: validator,

		Chain:        chain,
		DockerClient: dockerClient,
		NetworkID:    networkID,
		TestName:     testName,
		Image:        image,
		Index:        index,
	}

	tn.containerLifecycle = dockerutil.NewContainerLifecycle(log, dockerClient, tn.Name())

	return tn
}

// ChainNodes is a collection of ChainNode
type ChainNodes []*ChainNode

const (
	valKey      = "validator"
	blockTime   = 2 // seconds
	p2pPort     = "26656/tcp"
	rpcPort     = "26657/tcp"
	grpcPort    = "9090/tcp"
	apiPort     = "1317/tcp"
	privValPort = "1234/tcp"
)

var (
	sentryPorts = nat.PortMap{
		nat.Port(p2pPort):     {},
		nat.Port(rpcPort):     {},
		nat.Port(grpcPort):    {},
		nat.Port(apiPort):     {},
		nat.Port(privValPort): {},
	}
)

// NewClient creates and assigns a new Tendermint RPC client to the ChainNode
func (tn *ChainNode) NewClient(addr string) error {
	httpClient, err := libclient.DefaultHTTPClient(addr)
	if err != nil {
		return err
	}

	httpClient.Timeout = 10 * time.Second
	rpcClient, err := rpchttp.NewWithClient(addr, "/websocket", httpClient)
	if err != nil {
		return err
	}

	tn.Client = rpcClient
	return nil
}

func (tn *ChainNode) NewSidecarProcess(
	ctx context.Context,
	preStart bool,
	processName string,
	cli *dockerclient.Client,
	networkID string,
	image ibc.DockerImage,
	homeDir string,
	ports []string,
	startCmd []string,
) error {
	s := NewSidecar(tn.log, true, preStart, tn.Chain, cli, networkID, processName, tn.TestName, image, homeDir, tn.Index, ports, startCmd)

	v, err := cli.VolumeCreate(ctx, volumetypes.CreateOptions{
		Labels: map[string]string{
			dockerutil.CleanupLabel:   tn.TestName,
			dockerutil.NodeOwnerLabel: s.Name(),
		},
	})
	if err != nil {
		return fmt.Errorf("creating volume for sidecar process: %w", err)
	}
	s.VolumeName = v.Name

	if err := dockerutil.SetVolumeOwner(ctx, dockerutil.VolumeOwnerOptions{
		Log: tn.log,

		Client: cli,

		VolumeName: v.Name,
		ImageRef:   image.Ref(),
		TestName:   tn.TestName,
		UidGid:     image.UidGid,
	}); err != nil {
		return fmt.Errorf("set volume owner: %w", err)
	}

	tn.Sidecars = append(tn.Sidecars, s)

	return nil
}

// CliContext creates a new Cosmos SDK client context
func (tn *ChainNode) CliContext() client.Context {
	cfg := tn.Chain.Config()
	return client.Context{
		Client:            tn.Client,
		ChainID:           cfg.ChainID,
		InterfaceRegistry: cfg.EncodingConfig.InterfaceRegistry,
		Input:             os.Stdin,
		Output:            os.Stdout,
		OutputFormat:      "json",
		LegacyAmino:       cfg.EncodingConfig.Amino,
		TxConfig:          cfg.EncodingConfig.TxConfig,
	}
}

// Name of the test node container
func (tn *ChainNode) Name() string {
	var nodeType string
	if tn.Validator {
		nodeType = "val"
	} else {
		nodeType = "fn"
	}
	return fmt.Sprintf("%s-%s-%d-%s", tn.Chain.Config().ChainID, nodeType, tn.Index, dockerutil.SanitizeContainerName(tn.TestName))
}

func (tn *ChainNode) ContainerID() string {
	return tn.containerLifecycle.ContainerID()
}

// hostname of the test node container
func (tn *ChainNode) HostName() string {
	return dockerutil.CondenseHostName(tn.Name())
}

func (tn *ChainNode) GenesisFileContent(ctx context.Context) ([]byte, error) {
	gen, err := tn.ReadFile(ctx, "config/genesis.json")
	if err != nil {
		return nil, fmt.Errorf("getting genesis.json content: %w", err)
	}

	return gen, nil
}

func (tn *ChainNode) OverwriteGenesisFile(ctx context.Context, content []byte) error {
	err := tn.WriteFile(ctx, content, "config/genesis.json")
	if err != nil {
		return fmt.Errorf("overwriting genesis.json: %w", err)
	}

	return nil
}

func (tn *ChainNode) copyGentx(ctx context.Context, destVal *ChainNode) error {
	nid, err := tn.NodeID(ctx)
	if err != nil {
		return fmt.Errorf("getting node ID: %w", err)
	}

	relPath := fmt.Sprintf("config/gentx/gentx-%s.json", nid)

	gentx, err := tn.ReadFile(ctx, relPath)
	if err != nil {
		return fmt.Errorf("getting gentx content: %w", err)
	}

	err = destVal.WriteFile(ctx, gentx, relPath)
	if err != nil {
		return fmt.Errorf("overwriting gentx: %w", err)
	}

	return nil
}

type PrivValidatorKey struct {
	Type  string `json:"type"`
	Value string `json:"value"`
}

type PrivValidatorKeyFile struct {
	Address string           `json:"address"`
	PubKey  PrivValidatorKey `json:"pub_key"`
	PrivKey PrivValidatorKey `json:"priv_key"`
}

// Bind returns the home folder bind point for running the node
func (tn *ChainNode) Bind() []string {
	return []string{fmt.Sprintf("%s:%s", tn.VolumeName, tn.HomeDir())}
}

func (tn *ChainNode) HomeDir() string {
	return path.Join("/var/cosmos-chain", tn.Chain.Config().Name)
}

// SetTestConfig modifies the config to reasonable values for use within interchaintest.
func (tn *ChainNode) SetTestConfig(ctx context.Context) error {
	c := make(testutil.Toml)

	// Set Log Level to info
	c["log_level"] = "info"

	p2p := make(testutil.Toml)

	// Allow p2p strangeness
	p2p["allow_duplicate_ip"] = true
	p2p["addr_book_strict"] = false

	c["p2p"] = p2p

	consensus := make(testutil.Toml)

	blockT := (time.Duration(blockTime) * time.Second).String()
	consensus["timeout_commit"] = blockT
	consensus["timeout_propose"] = blockT

	c["consensus"] = consensus

	rpc := make(testutil.Toml)

	// Enable public RPC
	rpc["laddr"] = "tcp://0.0.0.0:26657"
	rpc["allowed_origins"] = []string{"*"}

	c["rpc"] = rpc

	if err := testutil.ModifyTomlConfigFile(
		ctx,
		tn.logger(),
		tn.DockerClient,
		tn.TestName,
		tn.VolumeName,
		"config/config.toml",
		c,
	); err != nil {
		return err
	}

	a := make(testutil.Toml)
	a["minimum-gas-prices"] = tn.Chain.Config().GasPrices

	grpc := make(testutil.Toml)

	// Enable public GRPC
	grpc["address"] = "0.0.0.0:9090"

	a["grpc"] = grpc

	api := make(testutil.Toml)

	// Enable public REST API
	api["enable"] = true
	api["swagger"] = true
	api["address"] = "tcp://0.0.0.0:1317"

	a["api"] = api

	return testutil.ModifyTomlConfigFile(
		ctx,
		tn.logger(),
		tn.DockerClient,
		tn.TestName,
		tn.VolumeName,
		"config/app.toml",
		a,
	)
}

// SetPeers modifies the config persistent_peers for a node
func (tn *ChainNode) SetPeers(ctx context.Context, peers string) error {
	c := make(testutil.Toml)
	p2p := make(testutil.Toml)

	// Set peers
	p2p["persistent_peers"] = peers
	c["p2p"] = p2p

	return testutil.ModifyTomlConfigFile(
		ctx,
		tn.logger(),
		tn.DockerClient,
		tn.TestName,
		tn.VolumeName,
		"config/config.toml",
		c,
	)
}

func (tn *ChainNode) Height(ctx context.Context) (uint64, error) {
	res, err := tn.Client.Status(ctx)
	if err != nil {
		return 0, fmt.Errorf("tendermint rpc client status: %w", err)
	}
	height := res.SyncInfo.LatestBlockHeight
	return uint64(height), nil
}

// FindTxs implements blockdb.BlockSaver.
func (tn *ChainNode) FindTxs(ctx context.Context, height uint64) ([]blockdb.Tx, error) {
	h := int64(height)
	var eg errgroup.Group
	var blockRes *coretypes.ResultBlockResults
	var block *coretypes.ResultBlock
	eg.Go(func() (err error) {
		blockRes, err = tn.Client.BlockResults(ctx, &h)
		return err
	})
	eg.Go(func() (err error) {
		block, err = tn.Client.Block(ctx, &h)
		return err
	})
	if err := eg.Wait(); err != nil {
		return nil, err
	}
	interfaceRegistry := tn.Chain.Config().EncodingConfig.InterfaceRegistry
	txs := make([]blockdb.Tx, 0, len(block.Block.Txs)+2)
	for i, tx := range block.Block.Txs {
		var newTx blockdb.Tx
		newTx.Data = []byte(fmt.Sprintf(`{"data":"%s"}`, hex.EncodeToString(tx)))

		sdkTx, err := decodeTX(interfaceRegistry, tx)
		if err != nil {
			tn.logger().Info("Failed to decode tx", zap.Uint64("height", height), zap.Error(err))
			continue
		}
		b, err := encodeTxToJSON(interfaceRegistry, sdkTx)
		if err != nil {
			tn.logger().Info("Failed to marshal tx to json", zap.Uint64("height", height), zap.Error(err))
			continue
		}
		newTx.Data = b

		rTx := blockRes.TxsResults[i]

		newTx.Events = make([]blockdb.Event, len(rTx.Events))
		for j, e := range rTx.Events {
			attrs := make([]blockdb.EventAttribute, len(e.Attributes))
			for k, attr := range e.Attributes {
				attrs[k] = blockdb.EventAttribute{
					Key:   string(attr.Key),
					Value: string(attr.Value),
				}
			}
			newTx.Events[j] = blockdb.Event{
				Type:       e.Type,
				Attributes: attrs,
			}
		}
		txs = append(txs, newTx)
	}
	if len(blockRes.FinalizeBlockEvents) > 0 {
		finalizeBlockTx := blockdb.Tx{
			Data: []byte(`{"data":"finalize_block","note":"this is a transaction artificially created for debugging purposes"}`),
		}
		finalizeBlockTx.Events = make([]blockdb.Event, len(blockRes.FinalizeBlockEvents))
		for i, e := range blockRes.FinalizeBlockEvents {
			attrs := make([]blockdb.EventAttribute, len(e.Attributes))
			for j, attr := range e.Attributes {
				attrs[j] = blockdb.EventAttribute{
					Key:   string(attr.Key),
					Value: string(attr.Value),
				}
			}
			finalizeBlockTx.Events[i] = blockdb.Event{
				Type:       e.Type,
				Attributes: attrs,
			}
		}
		txs = append(txs, finalizeBlockTx)
	}
	return txs, nil
}

// TxCommand is a helper to retrieve a full command for broadcasting a tx
// with the chain node binary.
func (tn *ChainNode) TxCommand(keyName string, command ...string) []string {
	command = append([]string{"tx"}, command...)
	var gasPriceFound, gasAdjustmentFound, feesFound = false, false, false
	for i := 0; i < len(command); i++ {
		if command[i] == "--gas-prices" {
			gasPriceFound = true
		}
		if command[i] == "--gas-adjustment" {
			gasAdjustmentFound = true
		}
		if command[i] == "--fees" {
			feesFound = true
		}
	}
	if !gasPriceFound && !feesFound {
		command = append(command, "--gas-prices", tn.Chain.Config().GasPrices)
	}
	if !gasAdjustmentFound {
		command = append(command, "--gas-adjustment", fmt.Sprint(tn.Chain.Config().GasAdjustment))
	}
	return tn.NodeCommand(append(command,
		"--from", keyName,
		"--keyring-backend", keyring.BackendTest,
		"--output", "json",
		"-y",
		"--chain-id", tn.Chain.Config().ChainID,
	)...)
}

// ExecTx executes a transaction, waits for 2 blocks if successful, then returns the tx hash.
func (tn *ChainNode) ExecTx(ctx context.Context, keyName string, command ...string) (string, error) {
	tn.lock.Lock()
	defer tn.lock.Unlock()

	stdout, _, err := tn.Exec(ctx, tn.TxCommand(keyName, command...), nil)
	if err != nil {
		return "", err
	}
	output := CosmosTx{}
	err = json.Unmarshal([]byte(stdout), &output)
	if err != nil {
		return "", err
	}
	if output.Code != 0 {
		return output.TxHash, fmt.Errorf("transaction failed with code %d: %s", output.Code, output.RawLog)
	}
	if err := testutil.WaitForBlocks(ctx, 2, tn); err != nil {
		return "", err
	}
	return output.TxHash, nil
}

// NodeCommand is a helper to retrieve a full command for a chain node binary.
// when interactions with the RPC endpoint are necessary.
// For example, if chain node binary is `gaiad`, and desired command is `gaiad keys show key1`,
// pass ("keys", "show", "key1") for command to return the full command.
// Will include additional flags for node URL, home directory, and chain ID.
func (tn *ChainNode) NodeCommand(command ...string) []string {
	command = tn.BinCommand(command...)
	return append(command,
		"--node", fmt.Sprintf("tcp://%s:26657", tn.HostName()),
	)
}

// BinCommand is a helper to retrieve a full command for a chain node binary.
// For example, if chain node binary is `gaiad`, and desired command is `gaiad keys show key1`,
// pass ("keys", "show", "key1") for command to return the full command.
// Will include additional flags for home directory and chain ID.
func (tn *ChainNode) BinCommand(command ...string) []string {
	command = append([]string{tn.Chain.Config().Bin}, command...)
	return append(command,
		"--home", tn.HomeDir(),
	)
}

// ExecBin is a helper to execute a command for a chain node binary.
// For example, if chain node binary is `gaiad`, and desired command is `gaiad keys show key1`,
// pass ("keys", "show", "key1") for command to execute the command against the node.
// Will include additional flags for home directory and chain ID.
func (tn *ChainNode) ExecBin(ctx context.Context, command ...string) ([]byte, []byte, error) {
	return tn.Exec(ctx, tn.BinCommand(command...), nil)
}

// QueryCommand is a helper to retrieve the full query command. For example,
// if chain node binary is gaiad, and desired command is `gaiad query gov params`,
// pass ("gov", "params") for command to return the full command with all necessary
// flags to query the specific node.
func (tn *ChainNode) QueryCommand(command ...string) []string {
	command = append([]string{"query"}, command...)
	return tn.NodeCommand(append(command,
		"--output", "json",
	)...)
}

// ExecQuery is a helper to execute a query command. For example,
// if chain node binary is gaiad, and desired command is `gaiad query gov params`,
// pass ("gov", "params") for command to execute the query against the node.
// Returns response in json format.
func (tn *ChainNode) ExecQuery(ctx context.Context, command ...string) ([]byte, []byte, error) {
	return tn.Exec(ctx, tn.QueryCommand(command...), nil)
}

// CondenseMoniker fits a moniker into the cosmos character limit for monikers.
// If the moniker already fits, it is returned unmodified.
// Otherwise, the middle is truncated, and a hash is appended to the end
// in case the only unique data was in the middle.
func CondenseMoniker(m string) string {
	if len(m) <= stakingtypes.MaxMonikerLength {
		return m
	}

	// Get the hash suffix, a 32-bit uint formatted in base36.
	// fnv32 was chosen because a 32-bit number ought to be sufficient
	// as a distinguishing suffix, and it will be short enough so that
	// less of the middle will be truncated to fit in the character limit.
	// It's also non-cryptographic, not that this function will ever be a bottleneck in tests.
	h := fnv.New32()
	h.Write([]byte(m))
	suffix := "-" + strconv.FormatUint(uint64(h.Sum32()), 36)

	wantLen := stakingtypes.MaxMonikerLength - len(suffix)

	// Half of the want length, minus 2 to account for half of the ... we add in the middle.
	keepLen := (wantLen / 2) - 2

	return m[:keepLen] + "..." + m[len(m)-keepLen:] + suffix
}

// InitHomeFolder initializes a home folder for the given node
func (tn *ChainNode) InitHomeFolder(ctx context.Context) error {
	tn.lock.Lock()
	defer tn.lock.Unlock()

	_, _, err := tn.ExecBin(ctx,
		"init", CondenseMoniker(tn.Name()),
		"--chain-id", tn.Chain.Config().ChainID,
	)
	return err
}

// WriteFile accepts file contents in a byte slice and writes the contents to
// the docker filesystem. relPath describes the location of the file in the
// docker volume relative to the home directory
func (tn *ChainNode) WriteFile(ctx context.Context, content []byte, relPath string) error {
	fw := dockerutil.NewFileWriter(tn.logger(), tn.DockerClient, tn.TestName)
	return fw.WriteFile(ctx, tn.VolumeName, relPath, content)
}

// CopyFile adds a file from the host filesystem to the docker filesystem
// relPath describes the location of the file in the docker volume relative to
// the home directory
func (tn *ChainNode) CopyFile(ctx context.Context, srcPath, dstPath string) error {
	content, err := os.ReadFile(srcPath)
	if err != nil {
		return err
	}
	return tn.WriteFile(ctx, content, dstPath)
}

// ReadFile reads the contents of a single file at the specified path in the docker filesystem.
// relPath describes the location of the file in the docker volume relative to the home directory.
func (tn *ChainNode) ReadFile(ctx context.Context, relPath string) ([]byte, error) {
	fr := dockerutil.NewFileRetriever(tn.logger(), tn.DockerClient, tn.TestName)
	gen, err := fr.SingleFileContent(ctx, tn.VolumeName, relPath)
	if err != nil {
		return nil, fmt.Errorf("failed to read file at %s: %w", relPath, err)
	}
	return gen, nil
}

// CreateKey creates a key in the keyring backend test for the given node
func (tn *ChainNode) CreateKey(ctx context.Context, name string) error {
	tn.lock.Lock()
	defer tn.lock.Unlock()

	_, _, err := tn.ExecBin(ctx,
		"keys", "add", name,
		"--coin-type", tn.Chain.Config().CoinType,
		"--keyring-backend", keyring.BackendTest,
	)
	return err
}

// RecoverKey restores a key from a given mnemonic.
func (tn *ChainNode) RecoverKey(ctx context.Context, keyName, mnemonic string) error {
	command := []string{
		"sh",
		"-c",
		fmt.Sprintf(`echo %q | %s keys add %s --recover --keyring-backend %s --coin-type %s --home %s --output json`, mnemonic, tn.Chain.Config().Bin, keyName, keyring.BackendTest, tn.Chain.Config().CoinType, tn.HomeDir()),
	}

	tn.lock.Lock()
	defer tn.lock.Unlock()

	_, _, err := tn.Exec(ctx, command, nil)
	return err
}

func (tn *ChainNode) IsAboveSDK47(ctx context.Context) bool {
	// In SDK v47, a new genesis core command was added. This spec has many state breaking features
	// so we use this to switch between new and legacy SDK logic.
	// https://github.com/cosmos/cosmos-sdk/pull/14149
	return tn.HasCommand(ctx, "genesis")
}

// AddGenesisAccount adds a genesis account for each key
func (tn *ChainNode) AddGenesisAccount(ctx context.Context, address string, genesisAmount []types.Coin) error {
	amount := ""
	for i, coin := range genesisAmount {
		if i != 0 {
			amount += ","
		}
		amount += fmt.Sprintf("%s%s", coin.Amount.String(), coin.Denom)
	}

	tn.lock.Lock()
	defer tn.lock.Unlock()

	// Adding a genesis account should complete instantly,
	// so use a 1-minute timeout to more quickly detect if Docker has locked up.
	ctx, cancel := context.WithTimeout(ctx, time.Minute)
	defer cancel()

	var command []string
	if tn.IsAboveSDK47(ctx) {
		command = append(command, "genesis")
	}

	command = append(command, "add-genesis-account", address, amount)

	if tn.Chain.Config().UsingChainIDFlagCLI {
		command = append(command, "--chain-id", tn.Chain.Config().ChainID)
	}

	_, _, err := tn.ExecBin(ctx, command...)

	return err
}

// Gentx generates the gentx for a given node
func (tn *ChainNode) Gentx(ctx context.Context, name string, genesisSelfDelegation types.Coin) error {
	tn.lock.Lock()
	defer tn.lock.Unlock()

	var command []string
	if tn.IsAboveSDK47(ctx) {
		command = append(command, "genesis")
	}

	command = append(command, "gentx", valKey, fmt.Sprintf("%s%s", genesisSelfDelegation.Amount.String(), genesisSelfDelegation.Denom),
		"--keyring-backend", keyring.BackendTest,
		"--chain-id", tn.Chain.Config().ChainID)

	_, _, err := tn.ExecBin(ctx, command...)
	return err
}

// CollectGentxs runs collect gentxs on the node's home folders
func (tn *ChainNode) CollectGentxs(ctx context.Context) error {
	command := []string{tn.Chain.Config().Bin}
	if tn.IsAboveSDK47(ctx) {
		command = append(command, "genesis")
	}

	command = append(command, "collect-gentxs", "--home", tn.HomeDir())

	tn.lock.Lock()
	defer tn.lock.Unlock()

	_, _, err := tn.Exec(ctx, command, nil)
	return err
}

type CosmosTx struct {
	TxHash string `json:"txhash"`
	Code   int    `json:"code"`
	RawLog string `json:"raw_log"`
}

func (tn *ChainNode) SendIBCTransfer(
	ctx context.Context,
	channelID string,
	keyName string,
	amount ibc.WalletAmount,
	options ibc.TransferOptions,
) (string, error) {
	command := []string{
		"ibc-transfer", "transfer", "transfer", channelID,
		amount.Address, fmt.Sprintf("%s%s", amount.Amount.String(), amount.Denom),
		"--gas", "auto",
	}
	if options.Timeout != nil {
		if options.Timeout.NanoSeconds > 0 {
			command = append(command, "--packet-timeout-timestamp", fmt.Sprint(options.Timeout.NanoSeconds))
		} else if options.Timeout.Height > 0 {
			command = append(command, "--packet-timeout-height", fmt.Sprintf("0-%d", options.Timeout.Height))
		}
	}
	if options.Memo != "" {
		command = append(command, "--memo", options.Memo)
	}
	return tn.ExecTx(ctx, keyName, command...)
}

func (tn *ChainNode) SendFunds(ctx context.Context, keyName string, amount ibc.WalletAmount) error {
	_, err := tn.ExecTx(ctx,
		keyName, "bank", "send", keyName,
		amount.Address, fmt.Sprintf("%s%s", amount.Amount.String(), amount.Denom),
	)
	return err
}

type InstantiateContractAttribute struct {
	Value string `json:"value"`
}

type InstantiateContractEvent struct {
	Attributes []InstantiateContractAttribute `json:"attributes"`
}

type InstantiateContractLog struct {
	Events []InstantiateContractEvent `json:"event"`
}

type InstantiateContractResponse struct {
	Logs []InstantiateContractLog `json:"log"`
}

type QueryContractResponse struct {
	Contracts []string `json:"contracts"`
}

type CodeInfo struct {
	CodeID string `json:"code_id"`
}
type CodeInfosResponse struct {
	CodeInfos []CodeInfo `json:"code_infos"`
}

// StoreContract takes a file path to smart contract and stores it on-chain. Returns the contracts code id.
func (tn *ChainNode) StoreContract(ctx context.Context, keyName string, fileName string, extraExecTxArgs ...string) (string, error) {
	_, file := filepath.Split(fileName)
	err := tn.CopyFile(ctx, fileName, file)
	if err != nil {
		return "", fmt.Errorf("writing contract file to docker volume: %w", err)
	}

	cmd := []string{"wasm", "store", path.Join(tn.HomeDir(), file), "--gas", "auto"}
	cmd = append(cmd, extraExecTxArgs...)

	if _, err := tn.ExecTx(ctx, keyName, cmd...); err != nil {
		return "", err
	}

	err = testutil.WaitForBlocks(ctx, 5, tn.Chain)
	if err != nil {
		return "", fmt.Errorf("wait for blocks: %w", err)
	}

	stdout, _, err := tn.ExecQuery(ctx, "wasm", "list-code", "--reverse")
	if err != nil {
		return "", err
	}

	res := CodeInfosResponse{}
	if err := json.Unmarshal([]byte(stdout), &res); err != nil {
		return "", err
	}

	return res.CodeInfos[0].CodeID, nil
}

func (tn *ChainNode) GetTransaction(clientCtx client.Context, txHash string) (*types.TxResponse, error) {
	// Retry because sometimes the tx is not committed to state yet.
	var txResp *types.TxResponse
	err := retry.Do(func() error {
		var err error
		txResp, err = authTx.QueryTx(clientCtx, txHash)
		return err
	},
		// retry for total of 3 seconds
		retry.Attempts(15),
		retry.Delay(200*time.Millisecond),
		retry.DelayType(retry.FixedDelay),
		retry.LastErrorOnly(true),
	)
	return txResp, err
}

// HasCommand checks if a command in the chain binary is available.
func (tn *ChainNode) HasCommand(ctx context.Context, command ...string) bool {
	_, _, err := tn.ExecBin(ctx, command...)
	if err == nil {
		return true
	}

	if strings.Contains(string(err.Error()), "Error: unknown command") {
		return false
	}

	// cmd just needed more arguments, but it is a valid command (ex: appd tx bank send)
	if strings.Contains(string(err.Error()), "Error: accepts") {
		return true
	}

	return false
}

// GetBuildInformation returns the build information and dependencies for the chain binary.
func (tn *ChainNode) GetBuildInformation(ctx context.Context) *BinaryBuildInformation {
	stdout, _, err := tn.ExecBin(ctx, "version", "--long", "--output", "json")
	if err != nil {
		return nil
	}

	type tempBuildDeps struct {
		Name             string   `json:"name"`
		ServerName       string   `json:"server_name"`
		Version          string   `json:"version"`
		Commit           string   `json:"commit"`
		BuildTags        string   `json:"build_tags"`
		Go               string   `json:"go"`
		BuildDeps        []string `json:"build_deps"`
		CosmosSdkVersion string   `json:"cosmos_sdk_version"`
	}

	var deps tempBuildDeps
	if err := json.Unmarshal([]byte(stdout), &deps); err != nil {
		return nil
	}

	getRepoAndVersion := func(dep string) (string, string) {
		split := strings.Split(dep, "@")
		return split[0], split[1]
	}

	var buildDeps []BuildDependency
	for _, dep := range deps.BuildDeps {
		var bd BuildDependency

		if strings.Contains(dep, "=>") {
			// Ex: "github.com/aaa/bbb@v1.2.1 => github.com/ccc/bbb@v1.2.0"
			split := strings.Split(dep, " => ")
			main, replacement := split[0], split[1]

			parent, parentVersion := getRepoAndVersion(main)
			r, rV := getRepoAndVersion(replacement)

			bd = BuildDependency{
				Parent:             parent,
				Version:            parentVersion,
				IsReplacement:      true,
				Replacement:        r,
				ReplacementVersion: rV,
			}

		} else {
			// Ex: "github.com/aaa/bbb@v0.0.0-20191008050251-8e49817e8af4"
			parent, version := getRepoAndVersion(dep)

			bd = BuildDependency{
				Parent:             parent,
				Version:            version,
				IsReplacement:      false,
				Replacement:        "",
				ReplacementVersion: "",
			}
		}

		buildDeps = append(buildDeps, bd)
	}

	return &BinaryBuildInformation{
		BuildDeps:        buildDeps,
		Name:             deps.Name,
		ServerName:       deps.ServerName,
		Version:          deps.Version,
		Commit:           deps.Commit,
		BuildTags:        deps.BuildTags,
		Go:               deps.Go,
		CosmosSdkVersion: deps.CosmosSdkVersion,
	}
}

// InstantiateContract takes a code id for a smart contract and initialization message and returns the instantiated contract address.
func (tn *ChainNode) InstantiateContract(ctx context.Context, keyName string, codeID string, initMessage string, needsNoAdminFlag bool, extraExecTxArgs ...string) (string, error) {
	command := []string{"wasm", "instantiate", codeID, initMessage, "--label", "wasm-contract"}
	command = append(command, extraExecTxArgs...)
	if needsNoAdminFlag {
		command = append(command, "--no-admin")
	}
	txHash, err := tn.ExecTx(ctx, keyName, command...)
	if err != nil {
		return "", err
	}

	txResp, err := tn.GetTransaction(tn.CliContext(), txHash)
	if err != nil {
		return "", fmt.Errorf("failed to get transaction %s: %w", txHash, err)
	}
	if txResp.Code != 0 {
		return "", fmt.Errorf("error in transaction (code: %d): %s", txResp.Code, txResp.RawLog)
	}

	stdout, _, err := tn.ExecQuery(ctx, "wasm", "list-contract-by-code", codeID)
	if err != nil {
		return "", err
	}

	contactsRes := QueryContractResponse{}
	if err := json.Unmarshal([]byte(stdout), &contactsRes); err != nil {
		return "", err
	}

	contractAddress := contactsRes.Contracts[len(contactsRes.Contracts)-1]
	return contractAddress, nil
}

// ExecuteContract executes a contract transaction with a message using it's address.
func (tn *ChainNode) ExecuteContract(ctx context.Context, keyName string, contractAddress string, message string, extraExecTxArgs ...string) (res *types.TxResponse, err error) {
	cmd := []string{"wasm", "execute", contractAddress, message}
	cmd = append(cmd, extraExecTxArgs...)

	txHash, err := tn.ExecTx(ctx, keyName, cmd...)
	if err != nil {
		return &types.TxResponse{}, err
	}

	txResp, err := tn.GetTransaction(tn.CliContext(), txHash)
	if err != nil {
		return &types.TxResponse{}, fmt.Errorf("failed to get transaction %s: %w", txHash, err)
	}

	if txResp.Code != 0 {
		return txResp, fmt.Errorf("error in transaction (code: %d): %s", txResp.Code, txResp.RawLog)
	}

	return txResp, nil
}

// QueryContract performs a smart query, taking in a query struct and returning a error with the response struct populated.
func (tn *ChainNode) QueryContract(ctx context.Context, contractAddress string, queryMsg any, response any) error {
	var query []byte
	var err error

	if q, ok := queryMsg.(string); ok {
		var jsonMap map[string]interface{}
		if err := json.Unmarshal([]byte(q), &jsonMap); err != nil {
			return err
		}

		query, err = json.Marshal(jsonMap)
		if err != nil {
			return err
		}
	} else {
		query, err = json.Marshal(queryMsg)
		if err != nil {
			return err
		}
	}

	stdout, _, err := tn.ExecQuery(ctx, "wasm", "contract-state", "smart", contractAddress, string(query))
	if err != nil {
		return err
	}
	err = json.Unmarshal([]byte(stdout), response)
	return err
}

// StoreClientContract takes a file path to a client smart contract and stores it on-chain. Returns the contracts code id.
func (tn *ChainNode) StoreClientContract(ctx context.Context, keyName string, fileName string, extraExecTxArgs ...string) (string, error) {
	content, err := os.ReadFile(fileName)
	if err != nil {
		return "", err
	}
	_, file := filepath.Split(fileName)
	err = tn.WriteFile(ctx, content, file)
	if err != nil {
		return "", fmt.Errorf("writing contract file to docker volume: %w", err)
	}

	cmd := []string{"ibc-wasm", "store-code", path.Join(tn.HomeDir(), file), "--gas", "auto"}
	cmd = append(cmd, extraExecTxArgs...)

	_, err = tn.ExecTx(ctx, keyName, cmd...)
	if err != nil {
		return "", err
	}

	codeHashByte32 := sha256.Sum256(content)
	codeHash := hex.EncodeToString(codeHashByte32[:])

	//return stdout, nil
	return codeHash, nil
}

// QueryClientContractCode performs a query with the contract codeHash as the input and code as the output
func (tn *ChainNode) QueryClientContractCode(ctx context.Context, codeHash string, response any) error {
	stdout, _, err := tn.ExecQuery(ctx, "ibc-wasm", "code", codeHash)
	if err != nil {
		return err
	}
	err = json.Unmarshal([]byte(stdout), response)
	return err
}

// GetModuleAddress performs a query to get the address of the specified chain module
func (tn *ChainNode) GetModuleAddress(ctx context.Context, moduleName string) (string, error) {
	queryRes, err := tn.GetModuleAccount(ctx, moduleName)
	if err != nil {
		return "", err
	}
	return queryRes.Account.BaseAccount.Address, nil
}

// GetModuleAccount performs a query to get the account details of the specified chain module
func (tn *ChainNode) GetModuleAccount(ctx context.Context, moduleName string) (QueryModuleAccountResponse, error) {
	stdout, _, err := tn.ExecQuery(ctx, "auth", "module-account", moduleName)
	if err != nil {
		return QueryModuleAccountResponse{}, err
	}

	queryRes := QueryModuleAccountResponse{}
	err = json.Unmarshal(stdout, &queryRes)
	if err != nil {
		return QueryModuleAccountResponse{}, err
	}
	return queryRes, nil
}

// VoteOnProposal submits a vote for the specified proposal.
func (tn *ChainNode) VoteOnProposal(ctx context.Context, keyName string, proposalID string, vote string) error {
	_, err := tn.ExecTx(ctx, keyName,
		"gov", "vote",
		proposalID, vote, "--gas", "auto",
	)
	return err
}

// QueryProposal returns the state and details of a governance proposal.
func (tn *ChainNode) QueryProposal(ctx context.Context, proposalID string) (*ProposalResponse, error) {
	stdout, _, err := tn.ExecQuery(ctx, "gov", "proposal", proposalID)
	if err != nil {
		return nil, err
	}
	var proposal ProposalResponse
	err = json.Unmarshal(stdout, &proposal)
	if err != nil {
		return nil, err
	}
	return &proposal, nil
}

// QueryProposal returns the state and details of an IBC-Go v8 / SDK v50 governance proposal.
func (tn *ChainNode) QueryProposalV8(ctx context.Context, proposalID string) (*ProposalResponseV8, error) {
	stdout, _, err := tn.ExecQuery(ctx, "gov", "proposal", proposalID)
	if err != nil {
		return nil, err
	}
	var proposal ProposalResponseV8
	err = json.Unmarshal(stdout, &proposal)
	if err != nil {
		return nil, err
	}
	return &proposal, nil
}

// SubmitProposal submits a gov v1 proposal to the chain.
func (tn *ChainNode) SubmitProposal(ctx context.Context, keyName string, prop TxProposalv1) (string, error) {
	// Write msg to container
	file := "proposal.json"
	propJson, err := json.MarshalIndent(prop, "", " ")
	if err != nil {
		return "", err
	}
	fw := dockerutil.NewFileWriter(tn.logger(), tn.DockerClient, tn.TestName)
	if err := fw.WriteFile(ctx, tn.VolumeName, file, propJson); err != nil {
		return "", fmt.Errorf("writing contract file to docker volume: %w", err)
	}

	command := []string{
		"gov", "submit-proposal",
		path.Join(tn.HomeDir(), file), "--gas", "auto",
	}

	return tn.ExecTx(ctx, keyName, command...)
}

// UpgradeProposal submits a software-upgrade governance proposal to the chain.
func (tn *ChainNode) UpgradeProposal(ctx context.Context, keyName string, prop SoftwareUpgradeProposal) (string, error) {
	command := []string{
		"gov", "submit-proposal",
		"software-upgrade", prop.Name,
		"--upgrade-height", strconv.FormatUint(prop.Height, 10),
		"--title", prop.Title,
		"--description", prop.Description,
		"--deposit", prop.Deposit,
	}

	if prop.Info != "" {
		command = append(command, "--upgrade-info", prop.Info)
	}

	return tn.ExecTx(ctx, keyName, command...)
}

// TextProposal submits a text governance proposal to the chain.
func (tn *ChainNode) TextProposal(ctx context.Context, keyName string, prop TextProposal) (string, error) {
	command := []string{
		"gov", "submit-proposal",
		"--type", "text",
		"--title", prop.Title,
		"--description", prop.Description,
		"--deposit", prop.Deposit,
	}
	if prop.Expedited {
		command = append(command, "--is-expedited=true")
	}
	return tn.ExecTx(ctx, keyName, command...)
}

// ParamChangeProposal submits a param change proposal to the chain, signed by keyName.
func (tn *ChainNode) ParamChangeProposal(ctx context.Context, keyName string, prop *paramsutils.ParamChangeProposalJSON) (string, error) {
	content, err := json.Marshal(prop)
	if err != nil {
		return "", err
	}

	hash := sha256.Sum256(content)
	proposalFilename := fmt.Sprintf("%x.json", hash)
	err = tn.WriteFile(ctx, content, proposalFilename)
	if err != nil {
		return "", fmt.Errorf("writing param change proposal: %w", err)
	}

	proposalPath := filepath.Join(tn.HomeDir(), proposalFilename)

	command := []string{
		"gov", "submit-proposal",
		"param-change",
		proposalPath,
	}

	return tn.ExecTx(ctx, keyName, command...)
}

// QueryParam returns the state and details of a subspace param.
func (tn *ChainNode) QueryParam(ctx context.Context, subspace, key string) (*ParamChange, error) {
	stdout, _, err := tn.ExecQuery(ctx, "params", "subspace", subspace, key)
	if err != nil {
		return nil, err
	}
	var param ParamChange
	err = json.Unmarshal(stdout, &param)
	if err != nil {
		return nil, err
	}
	return &param, nil
}

// QueryBankMetadata returns the bank metadata of a token denomination.
func (tn *ChainNode) QueryBankMetadata(ctx context.Context, denom string) (*BankMetaData, error) {
	stdout, _, err := tn.ExecQuery(ctx, "bank", "denom-metadata", "--denom", denom)
	if err != nil {
		return nil, err
	}
	var meta BankMetaData
	err = json.Unmarshal(stdout, &meta)
	if err != nil {
		return nil, err
	}
	return &meta, nil
}

// DumpContractState dumps the state of a contract at a block height.
func (tn *ChainNode) DumpContractState(ctx context.Context, contractAddress string, height int64) (*DumpContractStateResponse, error) {
	stdout, _, err := tn.ExecQuery(ctx,
		"wasm", "contract-state", "all", contractAddress,
		"--height", fmt.Sprint(height),
	)
	if err != nil {
		return nil, err
	}

	res := new(DumpContractStateResponse)
	if err := json.Unmarshal([]byte(stdout), res); err != nil {
		return nil, err
	}
	return res, nil
}

func (tn *ChainNode) ExportState(ctx context.Context, height int64) (string, error) {
	tn.lock.Lock()
	defer tn.lock.Unlock()

	var (
		doc              = "state_export.json"
		docPath          = path.Join(tn.HomeDir(), doc)
		isNewerThanSdk47 = tn.IsAboveSDK47(ctx)
		command          = []string{"export", "--height", fmt.Sprint(height), "--home", tn.HomeDir()}
	)

	if isNewerThanSdk47 {
		command = append(command, "--output-document", docPath)
	}

	stdout, stderr, err := tn.ExecBin(ctx, command...)
	if err != nil {
		return "", err
	}

	if isNewerThanSdk47 {
		content, err := tn.ReadFile(ctx, doc)
		if err != nil {
			return "", err
		}
		return string(content), nil
	}

	// output comes to stderr on older versions
	return string(stdout) + string(stderr), nil
}

func (tn *ChainNode) UnsafeResetAll(ctx context.Context) error {
	tn.lock.Lock()
	defer tn.lock.Unlock()

	command := []string{tn.Chain.Config().Bin}
	if tn.IsAboveSDK47(ctx) {
		command = append(command, "comet")
	}

	command = append(command, "unsafe-reset-all", "--home", tn.HomeDir())

	_, _, err := tn.Exec(ctx, command, nil)
	return err
}

func (tn *ChainNode) CreateNodeContainer(ctx context.Context) error {
	chainCfg := tn.Chain.Config()

	var cmd []string
	if chainCfg.NoHostMount {
		cmd = []string{"sh", "-c", fmt.Sprintf("cp -r %s %s_nomnt && %s start --home %s_nomnt --x-crisis-skip-assert-invariants", tn.HomeDir(), tn.HomeDir(), chainCfg.Bin, tn.HomeDir())}
	} else {
		cmd = []string{chainCfg.Bin, "start", "--home", tn.HomeDir(), "--x-crisis-skip-assert-invariants"}
	}

<<<<<<< HEAD
	return tn.containerLifecycle.CreateContainer(ctx, tn.TestName, tn.NetworkID, tn.Image, sentryPorts, tn.Bind(), nil, tn.HostName(), cmd, nil)
=======
	usingPorts := make(nat.PortMap)

	if tn.Index == 0 && chainCfg.HostPortOverride != nil {
		for intP, extP := range chainCfg.HostPortOverride {
			usingPorts[nat.Port(fmt.Sprintf("%d/tcp", intP))] = []nat.PortBinding{
				{
					HostPort: fmt.Sprintf("%d", extP),
				},
			}
		}

		fmt.Printf("Port Overrides: %v. Using: %v\n", chainCfg.HostPortOverride, usingPorts)
	} else {
		usingPorts = sentryPorts
	}

	return tn.containerLifecycle.CreateContainer(ctx, tn.TestName, tn.NetworkID, tn.Image, usingPorts, tn.Bind(), tn.HostName(), cmd, nil)
>>>>>>> 53656b0b
}

func (tn *ChainNode) StartContainer(ctx context.Context) error {
	for _, s := range tn.Sidecars {
		err := s.containerLifecycle.Running(ctx)

		if s.preStart && err != nil {
			if err := s.CreateContainer(ctx); err != nil {
				return err
			}

			if err := s.StartContainer(ctx); err != nil {
				return err
			}
		}
	}

	if err := tn.containerLifecycle.StartContainer(ctx); err != nil {
		return err
	}

	// Set the host ports once since they will not change after the container has started.
	hostPorts, err := tn.containerLifecycle.GetHostPorts(ctx, rpcPort, grpcPort, apiPort, p2pPort)
	if err != nil {
		return err
	}
	tn.hostRPCPort, tn.hostGRPCPort, tn.hostAPIPort, tn.hostP2PPort = hostPorts[0], hostPorts[1], hostPorts[2], hostPorts[3]

	err = tn.NewClient("tcp://" + tn.hostRPCPort)
	if err != nil {
		return err
	}

	time.Sleep(5 * time.Second)
	return retry.Do(func() error {
		stat, err := tn.Client.Status(ctx)
		if err != nil {
			return err
		}
		// TODO: reenable this check, having trouble with it for some reason
		if stat != nil && stat.SyncInfo.CatchingUp {
			return fmt.Errorf("still catching up: height(%d) catching-up(%t)",
				stat.SyncInfo.LatestBlockHeight, stat.SyncInfo.CatchingUp)
		}
		return nil
	}, retry.Context(ctx), retry.Attempts(40), retry.Delay(3*time.Second), retry.DelayType(retry.FixedDelay))
}

func (tn *ChainNode) PauseContainer(ctx context.Context) error {
	for _, s := range tn.Sidecars {
		if err := s.PauseContainer(ctx); err != nil {
			return err
		}
	}
	return tn.containerLifecycle.PauseContainer(ctx)
}

func (tn *ChainNode) UnpauseContainer(ctx context.Context) error {
	for _, s := range tn.Sidecars {
		if err := s.UnpauseContainer(ctx); err != nil {
			return err
		}
	}
	return tn.containerLifecycle.UnpauseContainer(ctx)
}

func (tn *ChainNode) StopContainer(ctx context.Context) error {
	for _, s := range tn.Sidecars {
		if err := s.StopContainer(ctx); err != nil {
			return err
		}
	}
	return tn.containerLifecycle.StopContainer(ctx)
}

func (tn *ChainNode) RemoveContainer(ctx context.Context) error {
	for _, s := range tn.Sidecars {
		if err := s.RemoveContainer(ctx); err != nil {
			return err
		}
	}
	return tn.containerLifecycle.RemoveContainer(ctx)
}

// InitValidatorFiles creates the node files and signs a genesis transaction
func (tn *ChainNode) InitValidatorGenTx(
	ctx context.Context,
	chainType *ibc.ChainConfig,
	genesisAmounts []types.Coin,
	genesisSelfDelegation types.Coin,
) error {
	if err := tn.CreateKey(ctx, valKey); err != nil {
		return err
	}
	bech32, err := tn.AccountKeyBech32(ctx, valKey)
	if err != nil {
		return err
	}
	if err := tn.AddGenesisAccount(ctx, bech32, genesisAmounts); err != nil {
		return err
	}
	return tn.Gentx(ctx, valKey, genesisSelfDelegation)
}

func (tn *ChainNode) InitFullNodeFiles(ctx context.Context) error {
	if err := tn.InitHomeFolder(ctx); err != nil {
		return err
	}

	return tn.SetTestConfig(ctx)
}

// NodeID returns the persistent ID of a given node.
func (tn *ChainNode) NodeID(ctx context.Context) (string, error) {
	// This used to call p2p.LoadNodeKey against the file on the host,
	// but because we are transitioning to operating on Docker volumes,
	// we only have to tmjson.Unmarshal the raw content.
	j, err := tn.ReadFile(ctx, "config/node_key.json")
	if err != nil {
		return "", fmt.Errorf("getting node_key.json content: %w", err)
	}

	var nk p2p.NodeKey
	if err := tmjson.Unmarshal(j, &nk); err != nil {
		return "", fmt.Errorf("unmarshaling node_key.json: %w", err)
	}

	return string(nk.ID()), nil
}

// KeyBech32 retrieves the named key's address in bech32 format from the node.
// bech is the bech32 prefix (acc|val|cons). If empty, defaults to the account key (same as "acc").
func (tn *ChainNode) KeyBech32(ctx context.Context, name string, bech string) (string, error) {
	command := []string{tn.Chain.Config().Bin, "keys", "show", "--address", name,
		"--home", tn.HomeDir(),
		"--keyring-backend", keyring.BackendTest,
	}

	if bech != "" {
		command = append(command, "--bech", bech)
	}

	stdout, stderr, err := tn.Exec(ctx, command, nil)
	if err != nil {
		return "", fmt.Errorf("failed to show key %q (stderr=%q): %w", name, stderr, err)
	}

	return string(bytes.TrimSuffix(stdout, []byte("\n"))), nil
}

// AccountKeyBech32 retrieves the named key's address in bech32 account format.
func (tn *ChainNode) AccountKeyBech32(ctx context.Context, name string) (string, error) {
	return tn.KeyBech32(ctx, name, "")
}

// PeerString returns the string for connecting the nodes passed in
func (nodes ChainNodes) PeerString(ctx context.Context) string {
	addrs := make([]string, len(nodes))
	for i, n := range nodes {
		id, err := n.NodeID(ctx)
		if err != nil {
			// TODO: would this be better to panic?
			// When would NodeId return an error?
			break
		}
		hostName := n.HostName()
		ps := fmt.Sprintf("%s@%s:26656", id, hostName)
		nodes.logger().Info("Peering",
			zap.String("host_name", hostName),
			zap.String("peer", ps),
			zap.String("container", n.Name()),
		)
		addrs[i] = ps
	}
	return strings.Join(addrs, ",")
}

// LogGenesisHashes logs the genesis hashes for the various nodes
func (nodes ChainNodes) LogGenesisHashes(ctx context.Context) error {
	for _, n := range nodes {
		gen, err := n.GenesisFileContent(ctx)
		if err != nil {
			return err
		}

		n.logger().Info("Genesis", zap.String("hash", fmt.Sprintf("%X", sha256.Sum256(gen))))
	}
	return nil
}

func (nodes ChainNodes) logger() *zap.Logger {
	if len(nodes) == 0 {
		return zap.NewNop()
	}
	return nodes[0].logger()
}

func (tn *ChainNode) Exec(ctx context.Context, cmd []string, env []string) ([]byte, []byte, error) {
	job := dockerutil.NewImage(tn.logger(), tn.DockerClient, tn.NetworkID, tn.TestName, tn.Image.Repository, tn.Image.Version)
	opts := dockerutil.ContainerOptions{
		Env:   env,
		Binds: tn.Bind(),
	}
	res := job.Run(ctx, cmd, opts)
	return res.Stdout, res.Stderr, res.Err
}

func (tn *ChainNode) logger() *zap.Logger {
	return tn.log.With(
		zap.String("chain_id", tn.Chain.Config().ChainID),
		zap.String("test", tn.TestName),
	)
}

// RegisterICA will attempt to register an interchain account on the counterparty chain.
func (tn *ChainNode) RegisterICA(ctx context.Context, keyName, connectionID string) (string, error) {
	return tn.ExecTx(ctx, keyName,
		"intertx", "register",
		"--connection-id", connectionID,
	)
}

// QueryICA will query for an interchain account controlled by the specified address on the counterparty chain.
func (tn *ChainNode) QueryICA(ctx context.Context, connectionID, address string) (string, error) {
	stdout, _, err := tn.ExecQuery(ctx,
		"intertx", "interchainaccounts", connectionID, address,
	)
	if err != nil {
		return "", err
	}

	// at this point stdout should look like this:
	// interchain_account_address: cosmos1p76n3mnanllea4d3av0v0e42tjj03cae06xq8fwn9at587rqp23qvxsv0j
	// we split the string at the : and then just grab the address before returning.
	parts := strings.SplitN(string(stdout), ":", 2)
	if len(parts) < 2 {
		return "", fmt.Errorf("malformed stdout from command: %s", stdout)
	}
	return strings.TrimSpace(parts[1]), nil
}

// SendICABankTransfer builds a bank transfer message for a specified address and sends it to the specified
// interchain account.
func (tn *ChainNode) SendICABankTransfer(ctx context.Context, connectionID, fromAddr string, amount ibc.WalletAmount) error {
	msg, err := json.Marshal(map[string]any{
		"@type":        "/cosmos.bank.v1beta1.MsgSend",
		"from_address": fromAddr,
		"to_address":   amount.Address,
		"amount": []map[string]any{
			{
				"denom":  amount.Denom,
				"amount": amount.Amount.String(),
			},
		},
	})
	if err != nil {
		return err
	}

	_, err = tn.ExecTx(ctx, fromAddr,
		"intertx", "submit", string(msg),
		"--connection-id", connectionID,
	)
	return err
}<|MERGE_RESOLUTION|>--- conflicted
+++ resolved
@@ -1292,9 +1292,6 @@
 		cmd = []string{chainCfg.Bin, "start", "--home", tn.HomeDir(), "--x-crisis-skip-assert-invariants"}
 	}
 
-<<<<<<< HEAD
-	return tn.containerLifecycle.CreateContainer(ctx, tn.TestName, tn.NetworkID, tn.Image, sentryPorts, tn.Bind(), nil, tn.HostName(), cmd, nil)
-=======
 	usingPorts := make(nat.PortMap)
 
 	if tn.Index == 0 && chainCfg.HostPortOverride != nil {
@@ -1311,8 +1308,7 @@
 		usingPorts = sentryPorts
 	}
 
-	return tn.containerLifecycle.CreateContainer(ctx, tn.TestName, tn.NetworkID, tn.Image, usingPorts, tn.Bind(), tn.HostName(), cmd, nil)
->>>>>>> 53656b0b
+	return tn.containerLifecycle.CreateContainer(ctx, tn.TestName, tn.NetworkID, tn.Image, usingPorts, tn.Bind(), nil, tn.HostName(), cmd, nil)
 }
 
 func (tn *ChainNode) StartContainer(ctx context.Context) error {
