--- conflicted
+++ resolved
@@ -159,12 +159,8 @@
 		httpClient.Timeout = 10 * time.Second
 	}
 
-<<<<<<< HEAD
 	// TODO: will this work with gordian?
-	grpcConn, err := grpc.Dial(
-=======
 	grpcConn, err := grpc.NewClient(
->>>>>>> cfa5d4be
 		tn.hostGRPCPort, grpc.WithTransportCredentials(insecure.NewCredentials()),
 	)
 	if err != nil {
