package penumbra

import (
	"context"
	"encoding/json"
	"fmt"
	"io"
	"path/filepath"
	"strconv"
	"strings"
	"sync"

	"cosmossdk.io/math"
	"github.com/BurntSushi/toml"
	"github.com/cosmos/cosmos-sdk/codec"
	codectypes "github.com/cosmos/cosmos-sdk/codec/types"
	cryptocodec "github.com/cosmos/cosmos-sdk/crypto/codec"
	"github.com/cosmos/cosmos-sdk/crypto/hd"
	"github.com/cosmos/cosmos-sdk/crypto/keyring"
	"github.com/docker/docker/api/types"
	"github.com/docker/docker/client"
	"github.com/strangelove-ventures/interchaintest/v8/chain/internal/tendermint"
	"github.com/strangelove-ventures/interchaintest/v8/ibc"
	"github.com/strangelove-ventures/interchaintest/v8/internal/dockerutil"
	"github.com/strangelove-ventures/interchaintest/v8/testutil"
	"go.uber.org/zap"
	"golang.org/x/sync/errgroup"
)

type PenumbraChain struct {
	log           *zap.Logger
	testName      string
	cfg           ibc.ChainConfig
	numValidators int
	numFullNodes  int
	PenumbraNodes PenumbraNodes
	keyring       keyring.Keyring

	mutex sync.Mutex
}

type PenumbraValidatorDefinition struct {
	SequenceNumber int                              `json:"sequence_number" toml:"sequence_number"`
	Enabled        bool                             `json:"enabled" toml:"enabled"`
	Name           string                           `json:"name" toml:"name"`
	Website        string                           `json:"website" toml:"website"`
	Description    string                           `json:"description" toml:"description"`
	IdentityKey    string                           `json:"identity_key" toml:"identity_key"`
	GovernanceKey  string                           `json:"governance_key" toml:"governance_key"`
	ConsensusKey   PenumbraConsensusKey             `json:"consensus_key" toml:"consensus_key"`
	FundingStreams []PenumbraValidatorFundingStream `json:"funding_streams" toml:"funding_stream"`
}

type PenumbraConsensusKey struct {
	Type  string `json:"type" toml:"type"`
	Value string `json:"value" toml:"value"`
}

type PenumbraCustodyKey struct {
	SpendKey string `json:"spend_key"`
}

type PenumbraValidatorFundingStream struct {
	Recipient string `json:"address" toml:"recipient"`
	RateBPS   int64  `json:"rate_bps" toml:"rate_bps"`
}

type PenumbraGenesisAppStateAllocation struct {
	Amount  math.Int `json:"amount"`
	Denom   string   `json:"denom"`
	Address string   `json:"address"`
}

// NewPenumbraChain returns a new instance of PenumbraChain.
func NewPenumbraChain(log *zap.Logger, testName string, chainConfig ibc.ChainConfig, numValidators int, numFullNodes int) *PenumbraChain {
	registry := codectypes.NewInterfaceRegistry()
	cryptocodec.RegisterInterfaces(registry)
	cdc := codec.NewProtoCodec(registry)
	kr := keyring.NewInMemory(cdc)

	return &PenumbraChain{
		log:           log,
		testName:      testName,
		cfg:           chainConfig,
		numValidators: numValidators,
		numFullNodes:  numFullNodes,
		keyring:       kr,
	}
}

<<<<<<< HEAD
// Acknowledgements implements Chain interface.
func (c *PenumbraChain) Acknowledgements(context.Context, uint64) ([]ibc.PacketAcknowledgement, error) {
	panic("implement me")
}

// Timeouts implements Chain interface.
func (c *PenumbraChain) Timeouts(context.Context, uint64) ([]ibc.PacketTimeout, error) {
=======
func (c *PenumbraChain) Acknowledgements(ctx context.Context, height int64) ([]ibc.PacketAcknowledgement, error) {
	panic("implement me")
}

func (c *PenumbraChain) Timeouts(ctx context.Context, height int64) ([]ibc.PacketTimeout, error) {
>>>>>>> 438ecaba
	panic("implement me")
}

// Config returns the Chain's ChainConfig.
func (c *PenumbraChain) Config() ibc.ChainConfig {
	return c.cfg
}

// Initialize creates the test node objects required for bootstrapping tests.
func (c *PenumbraChain) Initialize(ctx context.Context, testName string, cli *client.Client, networkID string) error {
	return c.initializeChainNodes(ctx, testName, cli, networkID)
}

// Exec attempts to execute an arbitrary cmd with specified env variables and returns the output returned to
// both stdout and stderr.
func (c *PenumbraChain) Exec(ctx context.Context, cmd []string, env []string) (stdout, stderr []byte, err error) {
	return c.getFullNode().PenumbraAppNode.Exec(ctx, cmd, env)
}

// getFullNode returns the first configured validator node in the network.
func (c *PenumbraChain) getFullNode() *PenumbraNode {
	// use first validator
	return c.PenumbraNodes[0]
}

// GetRPCAddress returns the RPC address associated with an underlying node's Tendermint host name.
func (c *PenumbraChain) GetRPCAddress() string {
	return fmt.Sprintf("http://%s:26657", c.getFullNode().TendermintNode.HostName())
}

// GetGRPCAddress returns the GRPC address associated with an underlying node's Tendermint host name.
func (c *PenumbraChain) GetGRPCAddress() string {
	return fmt.Sprintf("%s:9090", c.getFullNode().TendermintNode.HostName())
}

// Implements Chain interface
func (c *PenumbraChain) GetHostPeerAddress() string {
	panic("NOT IMPLEMENTED")
}

// GetHostRPCAddress returns the address of the RPC server accessible by the host.
// This will not return a valid address until the chain has been started.
func (c *PenumbraChain) GetHostRPCAddress() string {
	return "http://" + c.getFullNode().PenumbraAppNode.hostRPCPort
}

// GetHostGRPCAddress returns the address of the gRPC server accessible by the host.
// This will not return a valid address until the chain has been started.
func (c *PenumbraChain) GetHostGRPCAddress() string {
	return c.getFullNode().PenumbraAppNode.hostGRPCPort
}

// HomeDir returns the PenumbraAppNode's home directory in the Docker filesystem.
func (c *PenumbraChain) HomeDir() string {
	return c.getFullNode().PenumbraAppNode.HomeDir()
}

// CreateKey derives a new key with the given keyName.
func (c *PenumbraChain) CreateKey(ctx context.Context, keyName string) error {
	fn := c.getFullNode()
	if fn.PenumbraAppNode == nil {
		return fmt.Errorf("no penumbra app nodes configured for key creation")
	}
	return fn.PenumbraAppNode.CreateKey(ctx, keyName)
}

// RecoverKey restores an existing key with the given mnemonic and associates it with the specified key name in the keyring.
func (c *PenumbraChain) RecoverKey(ctx context.Context, name, mnemonic string) error {
	fn := c.getFullNode()
	if fn.PenumbraAppNode == nil {
		return fmt.Errorf("no penumbra app nodes configured for key recovery")
	}
	return fn.PenumbraAppNode.RecoverKey(ctx, name, mnemonic)
}

// GetAddress returns the byte representation of an address for the specified keyName.
func (c *PenumbraChain) GetAddress(ctx context.Context, keyName string) ([]byte, error) {
	fn := c.getFullNode()
	if fn.PenumbraAppNode == nil {
		return nil, fmt.Errorf("no penumbra app nodes configured to retreive an address from")
	}
	return fn.PenumbraAppNode.GetAddress(ctx, keyName)
}

// BuildWallet will return a Penumbra wallet.
// If mnemonic != "", it will restore using that mnemonic. If mnemonic == "", it will create a new key.
func (c *PenumbraChain) BuildWallet(ctx context.Context, keyName string, mnemonic string) (ibc.Wallet, error) {
	if mnemonic != "" {
		if err := c.RecoverKey(ctx, keyName, mnemonic); err != nil {
			return nil, fmt.Errorf("failed to recover key with name %q on chain %s: %w", keyName, c.cfg.Name, err)
		}
	} else {
		if err := c.CreateKey(ctx, keyName); err != nil {
			return nil, fmt.Errorf("failed to create key with name %q on chain %s: %w", keyName, c.cfg.Name, err)
		}
	}

	addrBytes, err := c.GetAddress(ctx, keyName)
	if err != nil {
		return nil, fmt.Errorf("failed to get account address for key %q on chain %s: %w", keyName, c.cfg.Name, err)
	}

	return NewWallet(keyName, addrBytes, mnemonic, c.cfg), nil
}

// BuildRelayerWallet will return a Penumbra wallet populated with the mnemonic so that the wallet can
// be restored in the relayer node using the mnemonic. After it is built, that address is included in
// genesis with some funds.
func (c *PenumbraChain) BuildRelayerWallet(ctx context.Context, keyName string) (ibc.Wallet, error) {
	coinType, err := strconv.ParseUint(c.cfg.CoinType, 10, 32)
	if err != nil {
		return nil, fmt.Errorf("invalid coin type: %w", err)
	}

	_, mnemonic, err := c.keyring.NewMnemonic(
		keyName,
		keyring.English,
		hd.CreateHDPath(uint32(coinType), 0, 0).String(),
		"", // Empty passphrase.
		hd.Secp256k1,
	)
	if err != nil {
		return nil, fmt.Errorf("failed to create mnemonic: %w", err)
	}

	return c.BuildWallet(ctx, keyName, mnemonic)
}

// SendFunds will initiate a local transfer from the account associated with the specified keyName,
// amount, token denom, and recipient are specified in the amount.
func (c *PenumbraChain) SendFunds(ctx context.Context, keyName string, amount ibc.WalletAmount) error {
	fn := c.getFullNode()
	if len(fn.PenumbraClientNodes) == 0 {
		return fmt.Errorf("no pclientd instances configured to use when sending funds")
	}

	return fn.PenumbraClientNodes[keyName].SendFunds(ctx, amount)
}

// SendIBCTransfer attempts to send a fungible token transfer via IBC from the specified account on the source chain
// to the specified account on the counterparty chain.
func (c *PenumbraChain) SendIBCTransfer(
	ctx context.Context,
	channelID string,
	keyName string,
	amount ibc.WalletAmount,
	options ibc.TransferOptions,
) (ibc.Tx, error) {
	fn := c.getFullNode()
	if len(fn.PenumbraClientNodes) == 0 {
		return ibc.Tx{}, fmt.Errorf("no pclientd instances configured to use when sending ibc transfers")
	}

	return fn.PenumbraClientNodes[keyName].SendIBCTransfer(ctx, channelID, amount, options)
}

// ExportState implements Chain interface.
func (c *PenumbraChain) ExportState(context.Context, int64) (string, error) {
	panic("implement me")
}

// Height returns the current chain block height.
func (c *PenumbraChain) Height(ctx context.Context) (int64, error) {
	return c.getFullNode().TendermintNode.Height(ctx)
}

// GetBalance attempts to make a balance request for the specified denom and the account associated with the
// specified keyName.
func (c *PenumbraChain) GetBalance(ctx context.Context, keyName string, denom string) (math.Int, error) {
	fn := c.getFullNode()
	if len(fn.PenumbraClientNodes) == 0 {
		return math.Int{}, fmt.Errorf("no pclientd instances configured to use for balance requests")
	}

	bal, err := fn.PenumbraClientNodes[keyName].GetBalance(ctx, denom)
	if err != nil {
		return math.Int{}, err
	}

	return bal, nil
}

// GetGasFeesInNativeDenom returns the fees used to pay for some compute with the local token denom,
// where fees = gasPaid * gasPrice.
func (c *PenumbraChain) GetGasFeesInNativeDenom(gasPaid int64) int64 {
	gasPrice, _ := strconv.ParseFloat(strings.Replace(c.cfg.GasPrices, c.cfg.Denom, "", 1), 64)
	fees := float64(gasPaid) * gasPrice
	return int64(fees)
}

// initializeChainNodes creates the test node objects required for bootstrapping tests.
func (c *PenumbraChain) initializeChainNodes(
	ctx context.Context,
	testName string,
	cli *client.Client,
	networkID string,
) error {
	var penumbraNodes []*PenumbraNode
	count := c.numValidators + c.numFullNodes
	chainCfg := c.Config()
	for _, image := range chainCfg.Images {
		rc, err := cli.ImagePull(
			ctx,
			image.Repository+":"+image.Version,
			types.ImagePullOptions{},
		)
		if err != nil {
			c.log.Error("Failed to pull image",
				zap.Error(err),
				zap.String("repository", image.Repository),
				zap.String("tag", image.Version),
			)
		} else {
			_, _ = io.Copy(io.Discard, rc)
			_ = rc.Close()
		}
	}

	for i := 0; i < count; i++ {
		pn, err := NewPenumbraNode(ctx, i, c, cli, networkID, testName, chainCfg.Images[0], chainCfg.Images[1])
		if err != nil {
			return err
		}
		penumbraNodes = append(penumbraNodes, &pn)
	}

	c.PenumbraNodes = penumbraNodes

	return nil
}

type GenesisValidatorPubKey struct {
	Type  string `json:"type"`
	Value string `json:"value"`
}

type GenesisValidators struct {
	Address string                 `json:"address"`
	Name    string                 `json:"name"`
	Power   string                 `json:"power"`
	PubKey  GenesisValidatorPubKey `json:"pub_key"`
}

type GenesisFile struct {
	Validators []GenesisValidators `json:"validators"`
}

type ValidatorWithIntPower struct {
	Address      string
	Power        int64
	PubKeyBase64 string
}

// Start sets up everything needed, (validators, gentx, fullnodes, peering, additional accounts),
// for the chain to start from genesis.
func (c *PenumbraChain) Start(_ string, ctx context.Context, additionalGenesisWallets ...ibc.WalletAmount) error {
	validators := c.PenumbraNodes[:c.numValidators]
	fullnodes := c.PenumbraNodes[c.numValidators:]

	chainCfg := c.Config()

	validatorDefinitions := make([]PenumbraValidatorDefinition, len(validators))
	var allocations []PenumbraGenesisAppStateAllocation

	eg, egCtx := errgroup.WithContext(ctx)
	for i, v := range validators {
		v := v
		i := i

		keyName := fmt.Sprintf("%s-%d", valKey, i)
		eg.Go(func() error {
			if err := v.TendermintNode.InitValidatorFiles(egCtx); err != nil {
				return fmt.Errorf("error initializing validator files: %v", err)
			}

			fr := dockerutil.NewFileRetriever(c.log, v.TendermintNode.DockerClient, v.TendermintNode.TestName)
			privValKeyBytes, err := fr.SingleFileContent(egCtx, v.TendermintNode.VolumeName, "config/priv_validator_key.json")
			if err != nil {
				return fmt.Errorf("error reading tendermint privval key file: %v", err)
			}

			privValKey := tendermint.PrivValidatorKeyFile{}
			if err := json.Unmarshal(privValKeyBytes, &privValKey); err != nil {
				return fmt.Errorf("error unmarshaling tendermint privval key: %v", err)
			}

			if err := v.PenumbraAppNode.CreateKey(egCtx, keyName); err != nil {
				return fmt.Errorf("error generating wallet on penumbra node: %v", err)
			}

			if err := v.PenumbraAppNode.InitValidatorFile(egCtx, keyName); err != nil {
				return fmt.Errorf("error initializing validator template on penumbra node: %v", err)
			}

			// In all likelihood, the PenumbraAppNode and TendermintNode have the same DockerClient and TestName,
			// but instantiate a new FileRetriever to be defensive.
			fr = dockerutil.NewFileRetriever(c.log, v.PenumbraAppNode.DockerClient, v.PenumbraAppNode.TestName)
			validatorTemplateDefinitionFileBytes, err := fr.SingleFileContent(egCtx, v.PenumbraAppNode.VolumeName, "validator.toml")
			if err != nil {
				return fmt.Errorf("error reading validator definition template file: %v", err)
			}

			validatorTemplateDefinition := PenumbraValidatorDefinition{}
			if err := toml.Unmarshal(validatorTemplateDefinitionFileBytes, &validatorTemplateDefinition); err != nil {
				return fmt.Errorf("error unmarshaling validator definition template key: %v", err)
			}

			validatorTemplateDefinition.SequenceNumber = i
			validatorTemplateDefinition.Enabled = true
			validatorTemplateDefinition.ConsensusKey.Value = privValKey.PubKey.Value
			validatorTemplateDefinition.Name = fmt.Sprintf("validator-%d", i)
			validatorTemplateDefinition.Description = fmt.Sprintf("validator-%d description", i)
			validatorTemplateDefinition.Website = fmt.Sprintf("https://validator-%d", i)

			fundingStream := validatorTemplateDefinition.FundingStreams[0]
			validatorTemplateDefinition.FundingStreams = []PenumbraValidatorFundingStream{fundingStream}

			v.addrString = fundingStream.Recipient

			// Assign validatorDefinitions and allocations at fixed indices to avoid data races across the error group's goroutines.
			validatorDefinitions[i] = validatorTemplateDefinition

			// self delegation
			c.mutex.Lock()
			defer c.mutex.Unlock()

			allocations = append(allocations,
				PenumbraGenesisAppStateAllocation{
					Amount:  math.NewInt(100_000_000_000),
					Denom:   fmt.Sprintf("udelegation_%s", validatorTemplateDefinition.IdentityKey),
					Address: fundingStream.Recipient,
				},
			)

			// liquid
			allocations = append(allocations,
				PenumbraGenesisAppStateAllocation{
					Amount:  math.NewInt(1_000_000_000_000),
					Denom:   chainCfg.Denom,
					Address: fundingStream.Recipient,
				},
			)

			return nil
		})
	}

	for _, wallet := range additionalGenesisWallets {
		c.mutex.Lock()
		allocations = append(allocations, PenumbraGenesisAppStateAllocation{
			Address: wallet.Address,
			Denom:   wallet.Denom,
			Amount:  wallet.Amount,
		})
		c.mutex.Unlock()
	}

	for _, n := range fullnodes {
		n := n
		eg.Go(func() error { return n.TendermintNode.InitFullNodeFiles(egCtx) })
	}

	if err := eg.Wait(); err != nil {
		return fmt.Errorf("waiting to init full nodes' files: %w", err)
	}

	firstVal := c.PenumbraNodes[0]
	if err := firstVal.PenumbraAppNode.GenerateGenesisFile(ctx, chainCfg.ChainID, validatorDefinitions, allocations); err != nil {
		return fmt.Errorf("generating genesis file: %w", err)
	}

	// penumbra generate-testnet right now overwrites new validator keys
	eg, egCtx = errgroup.WithContext(ctx)
	for i, val := range c.PenumbraNodes[:c.numValidators] {
		i := i
		val := val
		// Use an errgroup to save some time doing many concurrent copies inside containers.
		eg.Go(func() error {
			firstValPrivKeyRelPath := fmt.Sprintf(".penumbra/testnet_data/node%d/cometbft/config/priv_validator_key.json", i)

			fr := dockerutil.NewFileRetriever(c.log, firstVal.PenumbraAppNode.DockerClient, firstVal.PenumbraAppNode.TestName)
			pk, err := fr.SingleFileContent(egCtx, firstVal.PenumbraAppNode.VolumeName, firstValPrivKeyRelPath)
			if err != nil {
				return fmt.Errorf("error getting validator private key content: %w", err)
			}

			fw := dockerutil.NewFileWriter(c.log, val.PenumbraAppNode.DockerClient, val.PenumbraAppNode.TestName)
			if err := fw.WriteFile(egCtx, val.TendermintNode.VolumeName, "config/priv_validator_key.json", pk); err != nil {
				return fmt.Errorf("overwriting priv_validator_key.json: %w", err)
			}

			return nil
		})
	}

	if err := eg.Wait(); err != nil {
		return err
	}

	return c.start(ctx)
}

// start bootstraps the chain and starts it from genesis.
func (c *PenumbraChain) start(ctx context.Context) error {
	// Copy the penumbra genesis to all tendermint nodes.
	genesisContent, err := c.PenumbraNodes[0].PenumbraAppNode.genesisFileContent(ctx)
	if err != nil {
		return err
	}

	tendermintNodes := make([]*tendermint.TendermintNode, len(c.PenumbraNodes))
	for i, node := range c.PenumbraNodes {
		tendermintNodes[i] = node.TendermintNode
		if err := node.TendermintNode.OverwriteGenesisFile(ctx, genesisContent); err != nil {
			return err
		}
	}

	tmNodes := tendermint.TendermintNodes(tendermintNodes)

	if err := tmNodes.LogGenesisHashes(ctx); err != nil {
		return err
	}

	eg, egCtx := errgroup.WithContext(ctx)
	for _, n := range c.PenumbraNodes {
		n := n

		sep, err := n.TendermintNode.GetConfigSeparator()
		if err != nil {
			return err
		}

		tmPort := strings.Split(rpcPort, "/")[0]
		eg.Go(func() error {
			return n.TendermintNode.CreateNodeContainer(
				egCtx,
				fmt.Sprintf("--proxy%sapp=tcp://%s:%s", sep, n.PenumbraAppNode.HostName(), strings.Split(abciPort, "/")[0]),
				"--rpc.laddr=tcp://0.0.0.0:"+tmPort,
			)
		})

		eg.Go(func() error {
			return n.PenumbraAppNode.CreateNodeContainer(egCtx, n.TendermintNode.HostName()+":"+tmPort)
		})
	}
	if err := eg.Wait(); err != nil {
		return err
	}

	eg, egCtx = errgroup.WithContext(ctx)
	for _, n := range c.PenumbraNodes {
		n := n

		c.log.Info("Starting tendermint container", zap.String("container", n.TendermintNode.Name()))
		eg.Go(func() error {
			peers := tmNodes.PeerString(egCtx, n.TendermintNode)
			if err := n.TendermintNode.SetConfigAndPeers(egCtx, peers); err != nil {
				return err
			}
			return n.TendermintNode.StartContainer(egCtx)
		})

		c.log.Info("Starting penumbra container", zap.String("container", n.PenumbraAppNode.Name()))
		eg.Go(func() error {
			return n.PenumbraAppNode.StartContainer(egCtx)
		})
	}
	if err := eg.Wait(); err != nil {
		return err
	}

	if err := testutil.WaitForBlocks(ctx, 2, c.getFullNode().TendermintNode); err != nil {
		return err
	}

	eg, egCtx = errgroup.WithContext(ctx)
	for i, val := range c.PenumbraNodes[:c.numValidators] {
		val := val
		i := i

		keyName := fmt.Sprintf("%s-%d", valKey, i)

		eg.Go(func() error {
			keyPath := filepath.Join("keys", keyName, "config.toml")
			fileBz, err := val.PenumbraAppNode.ReadFile(ctx, keyPath)
			if err != nil {
				return err
			}

			cfg := PcliConfig{}
			err = toml.Unmarshal(fileBz, &cfg)
			if err != nil {
				return err
			}

			if err := val.CreateClientNode(
				egCtx,
				c.log,
				val.PenumbraAppNode.DockerClient,
				val.PenumbraAppNode.NetworkID,
				val.PenumbraAppNode.Image,
				c.testName,
				i,
				keyName,
				cfg.Custody.SpendKey,
				cfg.FullViewingKey,
			); err != nil {
				return fmt.Errorf("error creating pclientd node: %w", err)
			}

			return nil
		})
	}
	return eg.Wait()
}

// CreateClientNode initializes a new instance of pclientd, with the FullViewingKey and CustodyKey,
// associated with the specified keyName.
func (c *PenumbraChain) CreateClientNode(
	ctx context.Context,
	keyName string,
) error {
	val := c.getFullNode()
	if val == nil {
		return fmt.Errorf("there are no penumbra nodes configured to use when initializing a new instance of pclientd")
	}

	keyPath := filepath.Join("keys", keyName, "config.toml")
	fileBz, err := val.PenumbraAppNode.ReadFile(ctx, keyPath)
	if err != nil {
		return err
	}

	cfg := PcliConfig{}
	err = toml.Unmarshal(fileBz, &cfg)
	if err != nil {
		return err
	}

	// each validator has a pclientd instance so current index should be:
	// # of validator related pclientd instances + # of user configured pclientd instances - 1
	index := len(c.PenumbraNodes[:c.numValidators]) + len(c.getFullNode().PenumbraClientNodes) - 1

	return val.CreateClientNode(
		ctx,
		c.log,
		val.PenumbraAppNode.DockerClient,
		val.PenumbraAppNode.NetworkID,
		val.PenumbraAppNode.Image,
		c.testName,
		index,
		keyName,
		cfg.Custody.SpendKey,
		cfg.FullViewingKey,
	)
}<|MERGE_RESOLUTION|>--- conflicted
+++ resolved
@@ -88,21 +88,13 @@
 	}
 }
 
-<<<<<<< HEAD
 // Acknowledgements implements Chain interface.
-func (c *PenumbraChain) Acknowledgements(context.Context, uint64) ([]ibc.PacketAcknowledgement, error) {
-	panic("implement me")
-}
-
-// Timeouts implements Chain interface.
-func (c *PenumbraChain) Timeouts(context.Context, uint64) ([]ibc.PacketTimeout, error) {
-=======
 func (c *PenumbraChain) Acknowledgements(ctx context.Context, height int64) ([]ibc.PacketAcknowledgement, error) {
 	panic("implement me")
 }
 
+// Timeouts implements Chain interface.
 func (c *PenumbraChain) Timeouts(ctx context.Context, height int64) ([]ibc.PacketTimeout, error) {
->>>>>>> 438ecaba
 	panic("implement me")
 }
 
