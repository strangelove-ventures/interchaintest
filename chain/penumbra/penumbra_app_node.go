package penumbra

import (
	"context"
	"encoding/json"
	"errors"
	"fmt"
	"path/filepath"
	"strings"

	"github.com/BurntSushi/toml"
	volumetypes "github.com/docker/docker/api/types/volume"
	"github.com/docker/docker/client"
	dockerclient "github.com/docker/docker/client"
	"github.com/docker/go-connections/nat"
	"github.com/strangelove-ventures/interchaintest/v8/ibc"
	"github.com/strangelove-ventures/interchaintest/v8/internal/dockerutil"
	"go.uber.org/zap"
)

// PenumbraAppNode represents an instance of pcli.
type PenumbraAppNode struct {
	log *zap.Logger

	Index        int
	VolumeName   string
	Chain        *PenumbraChain
	TestName     string
	NetworkID    string
	DockerClient *client.Client
	Image        ibc.DockerImage

	containerLifecycle *dockerutil.ContainerLifecycle

	// Set during StartContainer.
	hostRPCPort  string
	hostGRPCPort string
}

// NewPenumbraAppNode creates a new instance of PenumbraAppNode with the provided parameters.
// It initializes the PenumbraAppNode struct, sets the logger, index, chain, Docker client,
// network ID, test name, and Docker image.
// It also creates a container lifecycle instance with the provided logger, Docker client,
// and node name.
// Next, it creates a Docker volume with labels for cleanup and owner identification.
// If volume creation fails, an error is returned.
// The volume name is set to the PenumbraAppNode volume name.
// The volume owner is set using the provided context, Docker client, volume name, image reference,
// test name, and UID/GID from the Docker image.
// If volume owner setting fails, an error is returned.
// Finally, the created PenumbraAppNode instance is returned along with a nil error,
// or a nil PenumbraAppNode and a non-nil error if any step in the process fails.
func NewPenumbraAppNode(
	ctx context.Context,
	log *zap.Logger,
	chain *PenumbraChain,
	index int,
	testName string,
	dockerClient *dockerclient.Client,
	networkID string,
	image ibc.DockerImage,
) (*PenumbraAppNode, error) {
	pn := &PenumbraAppNode{log: log, Index: index, Chain: chain,
		DockerClient: dockerClient, NetworkID: networkID, TestName: testName, Image: image}

	pn.containerLifecycle = dockerutil.NewContainerLifecycle(log, dockerClient, pn.Name())

	pv, err := dockerClient.VolumeCreate(ctx, volumetypes.CreateOptions{
		Labels: map[string]string{
			dockerutil.CleanupLabel:   testName,
			dockerutil.NodeOwnerLabel: pn.Name(),
		},
	})
	if err != nil {
		return nil, fmt.Errorf("creating penumbra volume: %w", err)
	}

	pn.VolumeName = pv.Name
	if err := dockerutil.SetVolumeOwner(ctx, dockerutil.VolumeOwnerOptions{
		Log: log,

		Client: dockerClient,

		VolumeName: pn.VolumeName,
		ImageRef:   pn.Image.Ref(),
		TestName:   pn.TestName,
		UidGid:     image.UidGid,
	}); err != nil {
		return nil, fmt.Errorf("set penumbra volume owner: %w", err)
	}

	return pn, nil
}

const (
	valKey      = "validator"
	rpcPort     = "26657/tcp"
	abciPort    = "26658/tcp"
	grpcPort    = "8080/tcp"
	metricsPort = "9000/tcp"
)

var exposedPorts = nat.PortMap{
	nat.Port(abciPort):    {},
	nat.Port(grpcPort):    {},
	nat.Port(metricsPort): {},
}

// Name of the test node container.
func (p *PenumbraAppNode) Name() string {
	return fmt.Sprintf("pd-%d-%s-%s", p.Index, p.Chain.Config().ChainID, p.TestName)
}

// HostName returns the hostname of the test node container.
func (p *PenumbraAppNode) HostName() string {
	return dockerutil.CondenseHostName(p.Name())
}

// Bind returns the home folder bind point for running the node.
func (p *PenumbraAppNode) Bind() []string {
	return []string{fmt.Sprintf("%s:%s", p.VolumeName, p.HomeDir())}
}

// HomeDir returns the home directory location in the Docker filesystem.
func (p *PenumbraAppNode) HomeDir() string {
	return "/home/heighliner"
}

// CreateKey attempts to initialize a new pcli config file with a newly generated FullViewingKey and CustodyKey.
func (p *PenumbraAppNode) CreateKey(ctx context.Context, keyName string) error {
	keyPath := filepath.Join(p.HomeDir(), "keys", keyName)
	pdUrl := fmt.Sprintf("http://%s:8080", p.HostName())
	cmd := []string{"pcli", "--home", keyPath, "init", "--grpc-url", pdUrl, "soft-kms", "generate"}

	_, stderr, err := p.Exec(ctx, cmd, nil)

	// key already exists, error is okay
	if err != nil && !strings.Contains(string(stderr), "not empty;, refusing to initialize") {
		return err
	}

	return nil
}

// PcliConfig represents the config.toml file associated with an instance of pcli.
type PcliConfig struct {
	GrpcURL        string `toml:"grpc_url"`
	FullViewingKey string `toml:"full_viewing_key"`
	Custody        struct {
		Backend  string `toml:"backend"`
		SpendKey string `toml:"spend_key"`
	} `toml:"custody"`
}

// ReadFile attempts to read a file from the Docker filesystem at the specified path.
// relPath describes the location of the file in the Docker volume relative to the home directory.
func (p *PenumbraAppNode) ReadFile(ctx context.Context, relPath string) ([]byte, error) {
	fr := dockerutil.NewFileRetriever(p.log, p.DockerClient, p.TestName)
	fileBz, err := fr.SingleFileContent(ctx, p.VolumeName, relPath)
	if err != nil {
		return nil, err
	}

	return fileBz, nil
}

// FullViewingKey attempts to read the FullViewingKey from the config.toml file associated with this instance of pcli.
func (p *PenumbraAppNode) FullViewingKey(ctx context.Context, keyName string) (string, error) {
	keyPath := filepath.Join(p.HomeDir(), "keys", keyName)
	fileBz, err := p.ReadFile(ctx, keyPath+"config.toml")
	if err != nil {
		return "", err
	}

	c := PcliConfig{}
	err = toml.Unmarshal(fileBz, &c)
	if err != nil {
		return "", err
	}

	return c.FullViewingKey, nil
}

// RecoverKey restores a key from a given mnemonic.
func (p *PenumbraAppNode) RecoverKey(ctx context.Context, keyName, mnemonic string) error {
	keyPath := filepath.Join(p.HomeDir(), "keys", keyName)
	cmd := []string{
		"sh",
		"-c",
		fmt.Sprintf(`echo %q | pcli --home %s init soft-kms import-phrase`, mnemonic, keyPath),
	}

	_, stderr, err := p.Exec(ctx, cmd, nil)

	// key already exists, error is okay
	if err != nil && !strings.Contains(string(stderr), "already exists, refusing to overwrite it") {
		return err
	}

	return nil
}

// InitValidatorFile initializes validator definition template file, wallet must be generated first.
func (p *PenumbraAppNode) InitValidatorFile(ctx context.Context, valKeyName string) error {
	keyPath := filepath.Join(p.HomeDir(), "keys", valKeyName)
	cmd := []string{
		"pcli",
		"--home", keyPath,
		"validator", "definition", "template",
		"--file", p.ValidatorDefinitionTemplateFilePathContainer(),
	}

	_, _, err := p.Exec(ctx, cmd, nil)
	return err
}

// ValidatorDefinitionTemplateFilePathContainer returns the path to the validator.toml file associated with
// this instance of pcli.
func (p *PenumbraAppNode) ValidatorDefinitionTemplateFilePathContainer() string {
	return filepath.Join(p.HomeDir(), "validator.toml")
}

// ValidatorsInputFileContainer returns the path to the validators.json file associated with
// this instance of pcli.
func (p *PenumbraAppNode) ValidatorsInputFileContainer() string {
	return filepath.Join(p.HomeDir(), "validators.json")
}

// AllocationsInputFileContainer returns the path to the allocations.csv file that should be used
// to generate the genesis file before spinning up the network from a fresh genesis.
func (p *PenumbraAppNode) AllocationsInputFileContainer() string {
	return filepath.Join(p.HomeDir(), "allocations.csv")
}

// genesisFileContent attempts to read the contents of the genesis.json file associated with the
// network that we are attempting to initialize from genesis.
func (p *PenumbraAppNode) genesisFileContent(ctx context.Context) ([]byte, error) {
	fr := dockerutil.NewFileRetriever(p.log, p.DockerClient, p.TestName)
	gen, err := fr.SingleFileContent(ctx, p.VolumeName, ".penumbra/testnet_data/node0/cometbft/config/genesis.json")
	if err != nil {
		return nil, fmt.Errorf("error getting genesis.json content: %w", err)
	}

	return gen, nil
}

// GenerateGenesisFile attempts to create the validators.json file and the allocations.csv file, write the files to
// the Docker filesystem, and then generate the directory structure containing necessary files to create a
// new testnet from genesis via an instance of pd.
func (p *PenumbraAppNode) GenerateGenesisFile(
	ctx context.Context,
	chainID string,
	validators []PenumbraValidatorDefinition,
	allocations []PenumbraGenesisAppStateAllocation,
) error {
	validatorsJson, err := json.Marshal(validators)
	if err != nil {
		return fmt.Errorf("error marshalling validators to json: %w", err)
	}

	fw := dockerutil.NewFileWriter(p.log, p.DockerClient, p.TestName)
	if err := fw.WriteFile(ctx, p.VolumeName, "validators.json", validatorsJson); err != nil {
		return fmt.Errorf("error writing validators to file: %w", err)
	}

	allocationsCsv := []byte(`"amount","denom","address"` + "\n")
	for _, allocation := range allocations {
		allocationsCsv = append(allocationsCsv, []byte(fmt.Sprintf(`"%s","%s","%s"`+"\n", allocation.Amount.String(), allocation.Denom, allocation.Address))...)
	}

	if err := fw.WriteFile(ctx, p.VolumeName, "allocations.csv", allocationsCsv); err != nil {
		return fmt.Errorf("error writing allocations to file: %w", err)
	}

	cmd := []string{
		"pd",
		"testnet",
		"generate",
		"--chain-id", chainID,
		"--preserve-chain-id",
		"--validators-input-file", p.ValidatorsInputFileContainer(),
		"--allocations-input-file", p.AllocationsInputFileContainer(),
	}
	_, _, err = p.Exec(ctx, cmd, nil)
	if err != nil {
		return fmt.Errorf("failed to exec testnet generate: %w", err)
	}

	return err
}

// GetAddress attempts to return a Penumbra address associated with a specified key name.
func (p *PenumbraAppNode) GetAddress(ctx context.Context, keyName string) ([]byte, error) {
	keyPath := filepath.Join(p.HomeDir(), "keys", keyName)
	cmd := []string{"pcli", "--home", keyPath, "view", "address"}

	stdout, _, err := p.Exec(ctx, cmd, nil)
	if err != nil {
		return nil, err
	}

	if len(stdout) == 0 {
		return []byte{}, errors.New("address not found")
	}

	addr := strings.TrimSpace(string(stdout))
	return []byte(addr), nil
}

// GetBalance attempts to query the token balances for a specified key name via an instance of pcli.
// TODO we need to change the func sig to take a denom then filter out the target denom bal from stdout
func (p *PenumbraAppNode) GetBalance(ctx context.Context, keyName string) (int64, error) {
	keyPath := filepath.Join(p.HomeDir(), "keys", keyName)
	cmd := []string{"pcli", "--home", keyPath, "view", "balance"}

	stdout, _, err := p.Exec(ctx, cmd, nil)
	if err != nil {
		return 0, err
	}

	fmt.Printf("STDOUT BAL: '%s'\n", string(stdout))
	return 0, nil
}

// GetAddressBech32m retrieves the address associated with the specified key name.
// It executes the 'pcli' command and parses the output to find the desired address.
// The 'pcli' command is executed with the '--home' flag and the home directory of the app node.
// If no address is found for the key name, it returns an error indicating that the address was not found.
// The function returns the retrieved address as a string and an error if any occurred.
func (p *PenumbraAppNode) GetAddressBech32m(ctx context.Context, keyName string) (string, error) {
	cmd := []string{"pcli", "--home", p.HomeDir(), "addr", "list"}
	stdout, _, err := p.Exec(ctx, cmd, nil)
	if err != nil {
		return "", err
	}

	addresses := strings.Split(string(stdout), "\n")
	for _, address := range addresses {
		fields := strings.Fields(address)
		if len(fields) < 3 {
			continue
		}

		if fields[1] == keyName {
			return fields[2], nil
		}
	}

	return "", errors.New("address not found")
}

// CreateNodeContainer creates a container for the PenumbraAppNode.
// It starts the PenumbraAppNode process with the specified tendermintAddress.
// The container is created using the CreateContainer method of the containerLifecycle object.
// The container is named using p.TestName.
// It is assigned the p.NetworkID network and runs on the p.Image image.
// The container also exposes the abciPort, grpcPort, and metricsPort.
// The container's home directory is set to p.HomeDir().
// The command to start the PenumbraAppNode process is constructed using the pd command and its arguments.
// Additional environment variables can be set using the env parameter.
// The method returns any errors encountered during the container creation process.
func (p *PenumbraAppNode) CreateNodeContainer(ctx context.Context, tendermintAddress string) error {
	cmd := []string{
		"pd", "start",
		"--abci-bind", "0.0.0.0:" + strings.Split(abciPort, "/")[0],
		"--grpc-bind", "0.0.0.0:" + strings.Split(grpcPort, "/")[0],
		"--metrics-bind", "0.0.0.0:" + strings.Split(metricsPort, "/")[0],
		"--tendermint-addr", "http://" + tendermintAddress,
		"--home", p.HomeDir(),
	}

<<<<<<< HEAD
	// env can be used to set environment variables to do things like set RUST_LOG=debug.
	var env []string

	return p.containerLifecycle.CreateContainer(ctx, p.TestName, p.NetworkID, p.Image, exposedPorts, p.Bind(), p.HostName(), cmd, env)
=======
	return p.containerLifecycle.CreateContainer(ctx, p.TestName, p.NetworkID, p.Image, exposedPorts, p.Bind(), nil, p.HostName(), cmd, nil)
>>>>>>> 66cb7640
}

// StopContainer stops the running container for the PenumbraAppNode.
func (p *PenumbraAppNode) StopContainer(ctx context.Context) error {
	return p.containerLifecycle.StopContainer(ctx)
}

// StartContainer starts the test node container.
// It calls the StartContainer method of the containerLifecycle field to start the container.
// If an error occurs, it is returned.
// It then calls the GetHostPorts method of the containerLifecycle field to retrieve the host ports for RPC and gRPC.
// If an error occurs, it is returned.
// The obtained host ports are assigned to the hostRPCPort and hostGRPCPort fields of the PenumbraAppNode struct.
// Finally, nil is returned if everything is successful.
func (p *PenumbraAppNode) StartContainer(ctx context.Context) error {
	if err := p.containerLifecycle.StartContainer(ctx); err != nil {
		return err
	}

	hostPorts, err := p.containerLifecycle.GetHostPorts(ctx, rpcPort, grpcPort)
	if err != nil {
		return err
	}

	p.hostRPCPort, p.hostGRPCPort = hostPorts[0], hostPorts[1]

	return nil
}

// Exec run a container for a specific job and blocks until the container exits.
func (p *PenumbraAppNode) Exec(ctx context.Context, cmd []string, env []string) ([]byte, []byte, error) {
	job := dockerutil.NewImage(p.log, p.DockerClient, p.NetworkID, p.TestName, p.Image.Repository, p.Image.Version)
	opts := dockerutil.ContainerOptions{
		Binds: p.Bind(),
		Env:   env,
		User:  p.Image.UidGid,
	}

	res := job.Run(ctx, cmd, opts)
	return res.Stdout, res.Stderr, res.Err
}

// SendIBCTransfer sends an IBC transfer from the current node to a specified address and channel.
//
// Parameters:
//   - ctx: The context of the method call.
//   - channelID: The ID of the channel to send the transfer.
//   - keyName: The name of the key used for signing the transaction.
//   - amount: The amount to transfer (including address and denomination).
//   - opts: Additional options for the transfer.
//
// Returns:
//   - tx: The transaction information for the IBC transfer (partially filled).
//   - error: An error if the transfer fails.
//
// Note: The `SendIBCTransfer` method uses the `pcli` command-line tool to execute a transaction
//
//	to withdraw tokens from the specified channel and send them to the specified address.
//	The `tx` object returned represents the transaction information for the IBC transfer.
//	The function currently does not fill in all details of the `tx` object and requires further implementation.
func (p *PenumbraAppNode) SendIBCTransfer(ctx context.Context, channelID, keyName string, amount ibc.WalletAmount, opts ibc.TransferOptions) (ibc.Tx, error) {
	keyPath := filepath.Join(p.HomeDir(), "keys", keyName)

	parts := strings.Split(channelID, "-")
	chanNum := parts[1]

	cmd := []string{"pcli", "--home", keyPath, "tx", "withdraw",
		"--to", amount.Address,
		"--channel", chanNum,
		"--timeout-height", fmt.Sprintf("0-%d", opts.Timeout.Height),
		fmt.Sprintf("%s%s", amount.Amount.String(), amount.Denom),
	}

	_, _, err := p.Exec(ctx, cmd, nil)
	if err != nil {
		return ibc.Tx{}, err
	}

	// TODO: fill in the rest of the Tx information for the ics_20 transfer
	tx := ibc.Tx{
		Height:   0,
		TxHash:   "",
		GasSpent: 0,
		Packet: ibc.Packet{
			Sequence:         0,
			SourcePort:       "",
			SourceChannel:    "",
			DestPort:         "",
			DestChannel:      "",
			Data:             nil,
			TimeoutHeight:    "",
			TimeoutTimestamp: 0,
		},
	}

	return tx, nil
}<|MERGE_RESOLUTION|>--- conflicted
+++ resolved
@@ -369,14 +369,7 @@
 		"--home", p.HomeDir(),
 	}
 
-<<<<<<< HEAD
-	// env can be used to set environment variables to do things like set RUST_LOG=debug.
-	var env []string
-
-	return p.containerLifecycle.CreateContainer(ctx, p.TestName, p.NetworkID, p.Image, exposedPorts, p.Bind(), p.HostName(), cmd, env)
-=======
 	return p.containerLifecycle.CreateContainer(ctx, p.TestName, p.NetworkID, p.Image, exposedPorts, p.Bind(), nil, p.HostName(), cmd, nil)
->>>>>>> 66cb7640
 }
 
 // StopContainer stops the running container for the PenumbraAppNode.
