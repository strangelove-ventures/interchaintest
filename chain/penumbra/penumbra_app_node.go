package penumbra

import (
	"context"
	"encoding/json"
	"errors"
	"fmt"
	"path/filepath"
	"strings"

	"github.com/docker/docker/client"
	"github.com/docker/go-connections/nat"
	"github.com/strangelove-ventures/interchaintest/v7/ibc"
	"github.com/strangelove-ventures/interchaintest/v7/internal/dockerutil"
	"go.uber.org/zap"
)

type PenumbraAppNode struct {
	log *zap.Logger

	Index        int
	VolumeName   string
	Chain        ibc.Chain
	TestName     string
	NetworkID    string
	DockerClient *client.Client
	Image        ibc.DockerImage

	containerLifecycle *dockerutil.ContainerLifecycle

	// Set during StartContainer.
	hostRPCPort  string
	hostGRPCPort string

	preStartListeners dockerutil.Listeners
}

const (
	valKey         = "validator"
	rpcPort        = "26657/tcp"
	tendermintPort = "26658/tcp"
	grpcPort       = "9090/tcp"
)

var exposedPorts = nat.PortSet{
	nat.Port(tendermintPort): {},
}

// Name of the test node container
func (p *PenumbraAppNode) Name() string {
	return fmt.Sprintf("pd-%d-%s-%s", p.Index, p.Chain.Config().ChainID, p.TestName)
}

// the hostname of the test node container
func (p *PenumbraAppNode) HostName() string {
	return dockerutil.CondenseHostName(p.Name())
}

// Bind returns the home folder bind point for running the node
func (p *PenumbraAppNode) Bind() []string {
	return []string{fmt.Sprintf("%s:%s", p.VolumeName, p.HomeDir())}
}

func (p *PenumbraAppNode) HomeDir() string {
	return "/home/heighliner"
}

func (p *PenumbraAppNode) CreateKey(ctx context.Context, keyName string) error {
	keyPath := filepath.Join(p.HomeDir(), "keys", keyName)
	cmd := []string{"pcli", "-d", keyPath, "keys", "generate"}
	_, stderr, err := p.Exec(ctx, cmd, nil)
	// already exists error is okay
	if err != nil && !strings.Contains(string(stderr), "already exists, refusing to overwrite it") {
		return err
	}
	return nil
}

// RecoverKey restores a key from a given mnemonic.
func (p *PenumbraAppNode) RecoverKey(ctx context.Context, keyName, mnemonic string) error {
	keyPath := filepath.Join(p.HomeDir(), "keys", keyName)
	cmd := []string{"pcli", "-d", keyPath, "keys", "import", "phrase", mnemonic}
	_, stderr, err := p.Exec(ctx, cmd, nil)
	// already exists error is okay
	if err != nil && !strings.Contains(string(stderr), "already exists, refusing to overwrite it") {
		return err
	}
	return nil
}

// initializes validator definition template file
// wallet must be generated first
func (p *PenumbraAppNode) InitValidatorFile(ctx context.Context, valKeyName string) error {
	keyPath := filepath.Join(p.HomeDir(), "keys", valKeyName)
	cmd := []string{
		"pcli",
		"-d", keyPath,
		"validator", "definition", "template",
		"--file", p.ValidatorDefinitionTemplateFilePathContainer(),
	}
	_, _, err := p.Exec(ctx, cmd, nil)
	return err
}

func (p *PenumbraAppNode) ValidatorDefinitionTemplateFilePathContainer() string {
	return filepath.Join(p.HomeDir(), "validator.toml")
}

func (p *PenumbraAppNode) ValidatorsInputFileContainer() string {
	return filepath.Join(p.HomeDir(), "validators.json")
}

func (p *PenumbraAppNode) AllocationsInputFileContainer() string {
	return filepath.Join(p.HomeDir(), "allocations.csv")
}

func (p *PenumbraAppNode) genesisFileContent(ctx context.Context) ([]byte, error) {
	fr := dockerutil.NewFileRetriever(p.log, p.DockerClient, p.TestName)
	gen, err := fr.SingleFileContent(ctx, p.VolumeName, ".penumbra/testnet_data/node0/tendermint/config/genesis.json")
	if err != nil {
		return nil, fmt.Errorf("error getting genesis.json content: %w", err)
	}

	return gen, nil
}

func (p *PenumbraAppNode) GenerateGenesisFile(
	ctx context.Context,
	chainID string,
	validators []PenumbraValidatorDefinition,
	allocations []PenumbraGenesisAppStateAllocation,
) error {
	validatorsJson, err := json.Marshal(validators)
	if err != nil {
		return fmt.Errorf("error marshalling validators to json: %w", err)
	}
	fw := dockerutil.NewFileWriter(p.log, p.DockerClient, p.TestName)
	if err := fw.WriteFile(ctx, p.VolumeName, "validators.json", validatorsJson); err != nil {
		return fmt.Errorf("error writing validators to file: %w", err)
	}
	allocationsCsv := []byte(`"amount","denom","address"\n`)
	for _, allocation := range allocations {
		allocationsCsv = append(allocationsCsv, []byte(fmt.Sprintf(`"%d","%s","%s"\n`, allocation.Amount, allocation.Denom, allocation.Address))...)
	}
	if err := fw.WriteFile(ctx, p.VolumeName, "allocations.csv", allocationsCsv); err != nil {
		return fmt.Errorf("error writing allocations to file: %w", err)
	}
	cmd := []string{
		"pd",
		"testnet",
		"generate",
		"--chain-id", chainID,
		"--validators-input-file", p.ValidatorsInputFileContainer(),
		"--allocations-input-file", p.AllocationsInputFileContainer(),
	}
	_, _, err = p.Exec(ctx, cmd, nil)
	return err
}

func (p *PenumbraAppNode) GetAddress(ctx context.Context, keyName string) ([]byte, error) {
	cmd := []string{"pcli", "-d", p.HomeDir(), "addr", "list"}
	stdout, _, err := p.Exec(ctx, cmd, nil)
	if err != nil {
		return nil, err
	}
	addresses := strings.Split(string(stdout), "\n")
	for _, address := range addresses {
		fields := strings.Fields(address)
		if len(fields) < 3 {
			continue
		}
		if fields[1] == keyName {
			// TODO penumbra address is bech32m. need to decode to bytes here
			return []byte(fields[2]), nil
		}
	}
	return []byte{}, errors.New("address not found")
}

func (p *PenumbraAppNode) GetAddressBech32m(ctx context.Context, keyName string) (string, error) {
	cmd := []string{"pcli", "-d", p.HomeDir(), "addr", "list"}
	stdout, _, err := p.Exec(ctx, cmd, nil)
	if err != nil {
		return "", err
	}
	addresses := strings.Split(string(stdout), "\n")
	for _, address := range addresses {
		fields := strings.Fields(address)
		if len(fields) < 3 {
			continue
		}
		if fields[1] == keyName {
			return fields[2], nil
		}
	}
	return "", errors.New("address not found")

}

func (p *PenumbraAppNode) SendFunds(ctx context.Context, keyName string, amount ibc.WalletAmount) error {
	return errors.New("not yet implemented")
}

func (p *PenumbraAppNode) SendIBCTransfer(
	ctx context.Context,
	channelID string,
	keyName string,
	amount ibc.WalletAmount,
	options ibc.TransferOptions,
) (ibc.Tx, error) {
	return ibc.Tx{}, errors.New("not yet implemented")
}

func (p *PenumbraAppNode) CreateNodeContainer(ctx context.Context) error {
	cmd := []string{"pd", "start", "--host", "0.0.0.0", "--home", p.HomeDir()}
<<<<<<< HEAD

	return p.containerLifecycle.CreateContainer(ctx, p.TestName, p.NetworkID, p.Image, exposedPorts, p.Bind(), p.HostName(), cmd)
=======
	fmt.Printf("{%s} -> '%s'\n", p.Name(), strings.Join(cmd, " "))

	pb, listeners, err := dockerutil.GeneratePortBindings(exposedPorts)
	if err != nil {
		return fmt.Errorf("failed to generate port bindings: %w", err)
	}

	p.preStartListeners = listeners

	cc, err := p.DockerClient.ContainerCreate(
		ctx,
		&container.Config{
			Image: p.Image.Ref(),

			Entrypoint: []string{},
			Cmd:        cmd,

			Hostname: p.HostName(),
			User:     p.Image.UidGid,

			Labels: map[string]string{dockerutil.CleanupLabel: p.TestName},

			ExposedPorts: exposedPorts,
		},
		&container.HostConfig{
			Binds:           p.Bind(),
			PortBindings:    pb,
			PublishAllPorts: true,
			AutoRemove:      false,
			DNS:             []string{},
		},
		&network.NetworkingConfig{
			EndpointsConfig: map[string]*network.EndpointSettings{
				p.NetworkID: {},
			},
		},
		nil,
		p.Name(),
	)
	if err != nil {
		p.preStartListeners.CloseAll()
		return err
	}
	p.containerID = cc.ID
	return nil
>>>>>>> b74ff72f
}

func (p *PenumbraAppNode) StopContainer(ctx context.Context) error {
	return p.containerLifecycle.StopContainer(ctx)
}

func (p *PenumbraAppNode) StartContainer(ctx context.Context) error {
<<<<<<< HEAD
	if err := p.containerLifecycle.StartContainer(ctx); err != nil {
=======
	dockerutil.LockPortAssignment()
	p.preStartListeners.CloseAll()
	err := dockerutil.StartContainer(ctx, p.DockerClient, p.containerID)
	dockerutil.UnlockPortAssignment()
	if err != nil {
>>>>>>> b74ff72f
		return err
	}

	hostPorts, err := p.containerLifecycle.GetHostPorts(ctx, rpcPort, grpcPort)
	if err != nil {
		return err
	}

	p.hostRPCPort, p.hostGRPCPort = hostPorts[0], hostPorts[1]

	return nil
}

// Exec run a container for a specific job and block until the container exits
func (p *PenumbraAppNode) Exec(ctx context.Context, cmd []string, env []string) ([]byte, []byte, error) {
	job := dockerutil.NewImage(p.log, p.DockerClient, p.NetworkID, p.TestName, p.Image.Repository, p.Image.Version)
	opts := dockerutil.ContainerOptions{
		Binds: p.Bind(),
		Env:   env,
		User:  p.Image.UidGid,
	}
	res := job.Run(ctx, cmd, opts)
	return res.Stdout, res.Stderr, res.Err
}<|MERGE_RESOLUTION|>--- conflicted
+++ resolved
@@ -213,56 +213,8 @@
 
 func (p *PenumbraAppNode) CreateNodeContainer(ctx context.Context) error {
 	cmd := []string{"pd", "start", "--host", "0.0.0.0", "--home", p.HomeDir()}
-<<<<<<< HEAD
 
 	return p.containerLifecycle.CreateContainer(ctx, p.TestName, p.NetworkID, p.Image, exposedPorts, p.Bind(), p.HostName(), cmd)
-=======
-	fmt.Printf("{%s} -> '%s'\n", p.Name(), strings.Join(cmd, " "))
-
-	pb, listeners, err := dockerutil.GeneratePortBindings(exposedPorts)
-	if err != nil {
-		return fmt.Errorf("failed to generate port bindings: %w", err)
-	}
-
-	p.preStartListeners = listeners
-
-	cc, err := p.DockerClient.ContainerCreate(
-		ctx,
-		&container.Config{
-			Image: p.Image.Ref(),
-
-			Entrypoint: []string{},
-			Cmd:        cmd,
-
-			Hostname: p.HostName(),
-			User:     p.Image.UidGid,
-
-			Labels: map[string]string{dockerutil.CleanupLabel: p.TestName},
-
-			ExposedPorts: exposedPorts,
-		},
-		&container.HostConfig{
-			Binds:           p.Bind(),
-			PortBindings:    pb,
-			PublishAllPorts: true,
-			AutoRemove:      false,
-			DNS:             []string{},
-		},
-		&network.NetworkingConfig{
-			EndpointsConfig: map[string]*network.EndpointSettings{
-				p.NetworkID: {},
-			},
-		},
-		nil,
-		p.Name(),
-	)
-	if err != nil {
-		p.preStartListeners.CloseAll()
-		return err
-	}
-	p.containerID = cc.ID
-	return nil
->>>>>>> b74ff72f
 }
 
 func (p *PenumbraAppNode) StopContainer(ctx context.Context) error {
@@ -270,15 +222,7 @@
 }
 
 func (p *PenumbraAppNode) StartContainer(ctx context.Context) error {
-<<<<<<< HEAD
 	if err := p.containerLifecycle.StartContainer(ctx); err != nil {
-=======
-	dockerutil.LockPortAssignment()
-	p.preStartListeners.CloseAll()
-	err := dockerutil.StartContainer(ctx, p.DockerClient, p.containerID)
-	dockerutil.UnlockPortAssignment()
-	if err != nil {
->>>>>>> b74ff72f
 		return err
 	}
 
