package penumbra

import (
	"bytes"
	"context"
	"fmt"
	"io"
	"math/big"
	"strings"

	"cosmossdk.io/math"
	"github.com/BurntSushi/toml"
	transfertypes "github.com/cosmos/ibc-go/v8/modules/apps/transfer/types"

	//nolint:staticcheck
	clienttypes "github.com/cosmos/ibc-go/v8/modules/core/02-client/types"

	volumetypes "github.com/docker/docker/api/types/volume"
	"github.com/docker/docker/client"
	"github.com/docker/go-connections/nat"
	assetv1alpha1 "github.com/strangelove-ventures/interchaintest/v8/chain/penumbra/core/asset/v1alpha1"
	ibcv1alpha1 "github.com/strangelove-ventures/interchaintest/v8/chain/penumbra/core/component/ibc/v1alpha1"
	shieldedpoolv1alpha1 "github.com/strangelove-ventures/interchaintest/v8/chain/penumbra/core/component/shielded_pool/v1alpha1"
	keysv1alpha1 "github.com/strangelove-ventures/interchaintest/v8/chain/penumbra/core/keys/v1alpha1"
	numv1alpha1 "github.com/strangelove-ventures/interchaintest/v8/chain/penumbra/core/num/v1alpha1"
	custodyv1alpha1 "github.com/strangelove-ventures/interchaintest/v8/chain/penumbra/custody/v1alpha1"
	viewv1alpha1 "github.com/strangelove-ventures/interchaintest/v8/chain/penumbra/view/v1alpha1"
	"github.com/strangelove-ventures/interchaintest/v8/ibc"
	"github.com/strangelove-ventures/interchaintest/v8/internal/dockerutil"
	"github.com/strangelove-ventures/interchaintest/v8/testutil"
	"go.uber.org/zap"
	"google.golang.org/grpc"
	"google.golang.org/grpc/credentials/insecure"
)

// PenumbraClientNode represents an instance of pclientd.
type PenumbraClientNode struct {
	log *zap.Logger

	KeyName      string
	Index        int
	VolumeName   string
	Chain        ibc.Chain
	TestName     string
	NetworkID    string
	DockerClient *client.Client
	Image        ibc.DockerImage

	address    []byte
	addrString string

	containerLifecycle *dockerutil.ContainerLifecycle

	// Set during StartContainer.
	hostGRPCPort string
}

// NewClientNode attempts to initialize a new instance of pclientd.
// It then attempts to create the Docker container lifecycle and the Docker volume before setting the volume owner.
func NewClientNode(
	ctx context.Context,
	log *zap.Logger,
	chain *PenumbraChain,
	keyName string,
	index int,
	testName string,
	image ibc.DockerImage,
	dockerClient *client.Client,
	networkID string,
	address []byte,
	addrString string,
) (*PenumbraClientNode, error) {
	p := &PenumbraClientNode{
		log:          log,
		KeyName:      keyName,
		Index:        index,
		Chain:        chain,
		TestName:     testName,
		Image:        image,
		DockerClient: dockerClient,
		NetworkID:    networkID,
		address:      address,
		addrString:   addrString,
	}

	p.containerLifecycle = dockerutil.NewContainerLifecycle(log, dockerClient, p.Name())

	tv, err := dockerClient.VolumeCreate(ctx, volumetypes.CreateOptions{
		Labels: map[string]string{
			dockerutil.CleanupLabel:   testName,
			dockerutil.NodeOwnerLabel: p.Name(),
		},
	})
	if err != nil {
		return nil, fmt.Errorf("creating pclientd volume: %w", err)
	}

	p.VolumeName = tv.Name
	if err := dockerutil.SetVolumeOwner(ctx, dockerutil.VolumeOwnerOptions{
		Log: log,

		Client: dockerClient,

		VolumeName: p.VolumeName,
		ImageRef:   image.Ref(),
		TestName:   testName,
		UidGid:     image.UidGid,
	}); err != nil {
		return nil, fmt.Errorf("set pclientd volume owner: %w", err)
	}

	return p, nil
}

const (
	pclientdPort = "8081/tcp"
)

<<<<<<< HEAD
// pclientdPorts is a variable of type nat.PortSet that represents the set of ports used by the pclientd service.
// Declaration:
//
//	var pclientdPorts = nat.PortSet{
//	  nat.Port(pclientdPort): {},
//	}
//
// Example usage:
// func (p *Penumbra
var pclientdPorts = nat.PortSet{
=======
var pclientdPorts = nat.PortMap{
>>>>>>> 66cb7640
	nat.Port(pclientdPort): {},
}

// Name of the test node container.
func (p *PenumbraClientNode) Name() string {
	return fmt.Sprintf("pclientd-%d-%s-%s-%s", p.Index, p.KeyName, p.Chain.Config().ChainID, p.TestName)
}

// HostName returns the hostname of the test node container.
func (p *PenumbraClientNode) HostName() string {
	return dockerutil.CondenseHostName(p.Name())
}

// Bind returns the home folder bind point for running the node.
func (p *PenumbraClientNode) Bind() []string {
	return []string{fmt.Sprintf("%s:%s", p.VolumeName, p.HomeDir())}
}

// HomeDir returns the home directory for this instance of pclientd in the Docker filesystem.
func (p *PenumbraClientNode) HomeDir() string {
	return "/home/pclientd"
}

// GetAddress returns the Bech32m encoded string of the inner bytes as a slice of bytes.
func (p *PenumbraClientNode) GetAddress(ctx context.Context) ([]byte, error) {
	channel, err := grpc.Dial(p.hostGRPCPort, grpc.WithTransportCredentials(insecure.NewCredentials()))
	if err != nil {
		return nil, err
	}
	defer channel.Close()

	addrReq := &viewv1alpha1.AddressByIndexRequest{
		AddressIndex: &keysv1alpha1.AddressIndex{
			Account: 0,
		},
	}

	viewClient := viewv1alpha1.NewViewProtocolServiceClient(channel)

	resp, err := viewClient.AddressByIndex(ctx, addrReq)
	if err != nil {
		return nil, err
	}

	return resp.Address.Inner, nil
}

// SendFunds sends funds from the PenumbraClientNode to a specified address.
// It generates a transaction plan, gets authorization data for the transaction,
// builds and signs the transaction, and broadcasts it.
// Parameters:
// - ctx: The context of the operation.
// - amount: The amount of funds to send, including the address and denomination.
// Returns an error if any step of the process fails.
func (p *PenumbraClientNode) SendFunds(ctx context.Context, amount ibc.WalletAmount) error {
	channel, err := grpc.Dial(p.hostGRPCPort, grpc.WithTransportCredentials(insecure.NewCredentials()))
	if err != nil {
		return err
	}
	defer channel.Close()

	hi, lo := translateBigInt(amount.Amount)

	// Generate a transaction plan sending funds to an address.
	tpr := &viewv1alpha1.TransactionPlannerRequest{
		WalletId: nil,
		Outputs: []*viewv1alpha1.TransactionPlannerRequest_Output{{
			Value: &assetv1alpha1.Value{
				Amount: &numv1alpha1.Amount{
					Lo: lo,
					Hi: hi,
				},
				AssetId: &assetv1alpha1.AssetId{AltBaseDenom: amount.Denom},
			},
			Address: &keysv1alpha1.Address{AltBech32M: amount.Address},
		}},
	}

	viewClient := viewv1alpha1.NewViewProtocolServiceClient(channel)

	resp, err := viewClient.TransactionPlanner(ctx, tpr)
	if err != nil {
		return err
	}

	// Get authorization data for the transaction from pclientd (signing).
	custodyClient := custodyv1alpha1.NewCustodyProtocolServiceClient(channel)
	authorizeReq := &custodyv1alpha1.AuthorizeRequest{
		Plan:              resp.Plan,
		PreAuthorizations: []*custodyv1alpha1.PreAuthorization{},
	}

	authData, err := custodyClient.Authorize(ctx, authorizeReq)
	if err != nil {
		return err
	}

	// Have pclientd build and sign the planned transaction.
	wbr := &viewv1alpha1.WitnessAndBuildRequest{
		TransactionPlan:   resp.Plan,
		AuthorizationData: authData.Data,
	}

	tx, err := viewClient.WitnessAndBuild(ctx, wbr)
	if err != nil {
		return err
	}

	// Have pclientd broadcast and await confirmation of the built transaction.
	btr := &viewv1alpha1.BroadcastTransactionRequest{
		Transaction:    tx.Transaction,
		AwaitDetection: true,
	}

	_, err = viewClient.BroadcastTransaction(ctx, btr)
	if err != nil {
		return err
	}

	return nil
}

// SendIBCTransfer sends an IBC transfer from the current PenumbraClientNode to a specified destination address on a specified channel.
// It dials a gRPC connection to the hostGRPCPort, and if successful, closes the connection before returning. It returns an error if dialing the gRPC connection fails.
// The function validates the address string on the current PenumbraClientNode instance. If the address string is empty, it returns an error.
// It translates the amount to a big integer and creates an `ibcv1alpha1.Ics20Withdrawal` with the amount, denom, destination address, return address, timeout height, timeout timestamp
func (p *PenumbraClientNode) SendIBCTransfer(
	ctx context.Context,
	channelID string,
	amount ibc.WalletAmount,
	options ibc.TransferOptions,
) (ibc.Tx, error) {
	channel, err := grpc.Dial(
		p.hostGRPCPort,
		grpc.WithTransportCredentials(insecure.NewCredentials()),
	)
	if err != nil {
		return ibc.Tx{}, err
	}
	defer channel.Close()

	// TODO may need to be more defensive than this, additionally we may want to validate the addr string.
	if p.addrString == "" {
		return ibc.Tx{}, fmt.Errorf("address string was not cached on pclientd instance for key with name %s", p.KeyName)
	}

	timeoutHeight, timeoutTimestamp := ibcTransferTimeouts(options)

	hi, lo := translateBigInt(amount.Amount)

	withdrawal := &ibcv1alpha1.Ics20Withdrawal{
		Amount: &numv1alpha1.Amount{
			Lo: lo,
			Hi: hi,
		},
		Denom: &assetv1alpha1.Denom{
			Denom: amount.Denom,
		},
		DestinationChainAddress: amount.Address,
		ReturnAddress: &keysv1alpha1.Address{
			AltBech32M: p.addrString,
		},
		TimeoutHeight: &timeoutHeight,
		TimeoutTime:   timeoutTimestamp,
		SourceChannel: channelID,
	}

	// Generate a transaction plan sending ics_20 transfer
	tpr := &viewv1alpha1.TransactionPlannerRequest{
		WalletId:         nil,
		Ics20Withdrawals: []*ibcv1alpha1.Ics20Withdrawal{withdrawal},
	}

	viewClient := viewv1alpha1.NewViewProtocolServiceClient(channel)

	resp, err := viewClient.TransactionPlanner(ctx, tpr)
	if err != nil {
		return ibc.Tx{}, err
	}

	// Get authorization data for the transaction from pclientd (signing).
	custodyClient := custodyv1alpha1.NewCustodyProtocolServiceClient(channel)
	authorizeReq := &custodyv1alpha1.AuthorizeRequest{
		Plan:              resp.Plan,
		PreAuthorizations: []*custodyv1alpha1.PreAuthorization{},
	}

	authData, err := custodyClient.Authorize(ctx, authorizeReq)
	if err != nil {
		return ibc.Tx{}, err
	}

	// Have pclientd build and sign the planned transaction.
	wbr := &viewv1alpha1.WitnessAndBuildRequest{
		TransactionPlan:   resp.Plan,
		AuthorizationData: authData.Data,
	}

	tx, err := viewClient.WitnessAndBuild(ctx, wbr)
	if err != nil {
		return ibc.Tx{}, err
	}

	// Have pclientd broadcast and await confirmation of the built transaction.
	btr := &viewv1alpha1.BroadcastTransactionRequest{
		Transaction:    tx.Transaction,
		AwaitDetection: true,
	}

	txResp, err := viewClient.BroadcastTransaction(ctx, btr)
	if err != nil {
		return ibc.Tx{}, err
	}

	// TODO: fill in rest of tx details
	return ibc.Tx{
		Height:   txResp.DetectionHeight,
		TxHash:   string(txResp.Id.Hash),
		GasSpent: 0,
		Packet: ibc.Packet{
			Sequence:         0,
			SourcePort:       "",
			SourceChannel:    "",
			DestPort:         "",
			DestChannel:      "",
			Data:             nil,
			TimeoutHeight:    "",
			TimeoutTimestamp: 0,
		},
	}, nil
}

// GetBalance retrieves the balance of a specific denom for the PenumbraClientNode.
//
// This method establishes a gRPC connection to the PenumbraClientNode using the hostGRPCPort information.
// It then creates a client for the ViewProtocolService and constructs a BalancesRequest with an AccountFilter and AssetIdFilter.
// A Balances stream response is obtained from the server.
// The balances are collected in a slice until the stream is done, or an error occurs.
// If no balances are found, an error is returned.
// Otherwise, the first balance in the slice is used to construct a math.Int value and returned.
//
// Parameters:
// - ctx: The context.Context used for the gRPC connection.
// - denom: The denomination of the asset to get the balance for.
//
// Returns:
// - math.Int: The balance of the specified denom.
// - error: An error if any occurred during the balance retrieval.
func (p *PenumbraClientNode) GetBalance(ctx context.Context, denom string) (math.Int, error) {
	channel, err := grpc.Dial(
		p.hostGRPCPort,
		grpc.WithTransportCredentials(insecure.NewCredentials()),
	)
	if err != nil {
		return math.Int{}, err
	}
	defer channel.Close()

	viewClient := viewv1alpha1.NewViewProtocolServiceClient(channel)

	balanceRequest := &viewv1alpha1.BalancesRequest{
		AccountFilter: &keysv1alpha1.AddressIndex{
			Account: 0,
		},
		AssetIdFilter: &assetv1alpha1.AssetId{
			AltBaseDenom: denom,
		},
	}

	// The BalanceByAddress method returns a stream response, containing
	// zero-or-more balances, including denom and amount info per balance.
	balanceStream, err := viewClient.Balances(ctx, balanceRequest)
	if err != nil {
		return math.Int{}, err
	}

	var balances []*viewv1alpha1.BalancesResponse
	for {
		balance, err := balanceStream.Recv()
		if err != nil {
			// A gRPC streaming response will return EOF when it's done.
			if err == io.EOF {
				break
			} else {
				return math.Int{}, err
			}
		}
		balances = append(balances, balance)
	}

	if len(balances) <= 0 {
		return math.Int{}, fmt.Errorf("no balance was found for the denom %s", denom)
	}

	return translateHiAndLo(balances[0].Balance.Amount.Hi, balances[0].Balance.Amount.Lo), nil
}

// translateHiAndLo takes the high and low order bytes and decodes the two uint64 values into the single int128 value
// they represent.
//
// Since Go does not support native uint128 we make use of the big.Int type.
// see: https://github.com/penumbra-zone/penumbra/blob/4d175986f385e00638328c64d729091d45eb042a/crates/core/crypto/src/asset/amount.rs#L220-L240
func translateHiAndLo(hi, lo uint64) math.Int {
	hiBig := big.NewInt(0).SetUint64(hi)
	loBig := big.NewInt(0).SetUint64(lo)

	// Shift hi 8 bytes to the left
	hiBig.Lsh(hiBig, 64)

	// Add the lower order bytes
	i := big.NewInt(0).Add(hiBig, loBig)
	return math.NewIntFromBigInt(i)
}

// translateBigInt converts a Cosmos SDK Int, which is a wrapper around Go's big.Int, into two uint64 values.
func translateBigInt(i math.Int) (uint64, uint64) {
	bz := i.BigInt().Bytes()

	// Pad the byte slice with leading zeros to ensure it's 16 bytes long
	paddedBytes := make([]byte, 16)
	copy(paddedBytes[16-len(bz):], bz)

	// Extract the high and low parts from the padded byte slice
	var hi uint64
	var lo uint64

	for j := 0; j < 8; j++ {
		hi <<= 8
		hi |= uint64(paddedBytes[j])
	}

	for j := 8; j < 16; j++ {
		lo <<= 8
		lo |= uint64(paddedBytes[j])
	}

	return hi, lo
}

// GetDenomMetadata invokes a gRPC request to obtain the DenomMetadata for a specified asset ID.
func (p *PenumbraClientNode) GetDenomMetadata(ctx context.Context, assetId *assetv1alpha1.AssetId) (*assetv1alpha1.DenomMetadata, error) {
	channel, err := grpc.Dial(
		p.hostGRPCPort,
		grpc.WithTransportCredentials(insecure.NewCredentials()),
	)
	if err != nil {
		return nil, err
	}
	defer channel.Close()

	queryClient := shieldedpoolv1alpha1.NewQueryServiceClient(channel)
	req := &shieldedpoolv1alpha1.DenomMetadataByIdRequest{
		ChainId: p.Chain.Config().ChainID,
		AssetId: assetId,
	}

	resp, err := queryClient.DenomMetadataById(ctx, req)
	if err != nil {
		return nil, err
	}

	return resp.DenomMetadata, nil
}

// WriteFile accepts file contents in a byte slice and writes the contents to
// the Docker filesystem. relPath describes the location of the file in the
// Docker volume relative to the home directory.
func (p *PenumbraClientNode) WriteFile(ctx context.Context, content []byte, relPath string) error {
	fw := dockerutil.NewFileWriter(p.log, p.DockerClient, p.TestName)
	return fw.WriteFile(ctx, p.VolumeName, relPath, content)
}

// Initialize loads the view and spend keys into the pclientd config.
func (p *PenumbraClientNode) Initialize(ctx context.Context, pdAddress, spendKey, fullViewingKey string) error {
	c := make(testutil.Toml)

	kmsConfig := make(testutil.Toml)
	kmsConfig["spend_key"] = spendKey
	c["kms_config"] = kmsConfig
	c["full_viewing_key"] = fullViewingKey
	c["grpc_url"] = pdAddress
	c["bind_addr"] = "0.0.0.0:" + strings.Split(pclientdPort, "/")[0]

	buf := new(bytes.Buffer)
	if err := toml.NewEncoder(buf).Encode(c); err != nil {
		return err
	}

	return p.WriteFile(ctx, buf.Bytes(), "config.toml")
}

// CreateNodeContainer creates a container for the Penumbra client node.
func (p *PenumbraClientNode) CreateNodeContainer(ctx context.Context) error {
	cmd := []string{
		"pclientd",
		"--home", p.HomeDir(),
		"start",
	}

	// env can be used to set environment variables for this instance of pclientd to do things like set RUST_LOG=debug
	var env []string

	return p.containerLifecycle.CreateContainer(ctx, p.TestName, p.NetworkID, p.Image, pclientdPorts, p.Bind(), nil, p.HostName(), cmd, env)
}

// StopContainer stops the container associated with the PenumbraClientNode.
func (p *PenumbraClientNode) StopContainer(ctx context.Context) error {
	return p.containerLifecycle.StopContainer(ctx)
}

// StartContainer starts the test node container.
func (p *PenumbraClientNode) StartContainer(ctx context.Context) error {
	if err := p.containerLifecycle.StartContainer(ctx); err != nil {
		return err
	}

	hostPorts, err := p.containerLifecycle.GetHostPorts(ctx, pclientdPort)
	if err != nil {
		return err
	}

	p.hostGRPCPort = hostPorts[0]

	return nil
}

// Exec runs a container for a specific job and blocks until the container exits.
func (p *PenumbraClientNode) Exec(ctx context.Context, cmd []string, env []string) ([]byte, []byte, error) {
	job := dockerutil.NewImage(p.log, p.DockerClient, p.NetworkID, p.TestName, p.Image.Repository, p.Image.Version)
	opts := dockerutil.ContainerOptions{
		Binds: p.Bind(),
		Env:   env,
		User:  p.Image.UidGid,
	}

	res := job.Run(ctx, cmd, opts)
	return res.Stdout, res.Stderr, res.Err
}

// shouldUseDefaults checks if the provided timeout is nil or has both the NanoSeconds and Height fields set to zero.
// If the timeout is nil or both fields are zeros, it returns true, indicating that the defaults should be used.
// Otherwise, it returns false, indicating that the provided timeout should be used.
func shouldUseDefaults(timeout *ibc.IBCTimeout) bool {
	return timeout == nil || (timeout.NanoSeconds == 0 && timeout.Height == 0)
}

// ibcTransferTimeouts calculates the timeout height and timeout timestamp for an IBC transfer based on the provided options.
//
// If the options.Timeout is nil or both NanoSeconds and Height are equal to zero, it uses the defaultTransferTimeouts function to get the default timeout values.
// Otherwise, it sets the timeoutTimestamp to options.Timeout.NanoSeconds and timeoutHeight to clienttypes.NewHeight(0, options.Timeout.Height).
//
// The function then returns the timeoutHeight and timeoutTimestamp.
func ibcTransferTimeouts(options ibc.TransferOptions) (clienttypes.Height, uint64) {
	var (
		timeoutHeight    clienttypes.Height
		timeoutTimestamp uint64
	)

	if shouldUseDefaults(options.Timeout) {
		timeoutHeight, timeoutTimestamp = defaultTransferTimeouts()
	} else {
		timeoutTimestamp = options.Timeout.NanoSeconds
		timeoutHeight = clienttypes.NewHeight(0, options.Timeout.Height)
	}

	return timeoutHeight, timeoutTimestamp
}

// defaultTransferTimeouts returns the default relative timeout values from ics-20 for both block height and timestamp
// based timeouts.
// see: https://github.com/cosmos/ibc-go/blob/0364aae96f0326651c411ed0f3486be570280e5c/modules/apps/transfer/types/packet.go#L22-L33
func defaultTransferTimeouts() (clienttypes.Height, uint64) {
	t, err := clienttypes.ParseHeight(transfertypes.DefaultRelativePacketTimeoutHeight)
	if err != nil {
		panic(fmt.Errorf("cannot parse packet timeout height string when retrieving default value: %w", err))
	}
	return t, transfertypes.DefaultRelativePacketTimeoutTimestamp
}<|MERGE_RESOLUTION|>--- conflicted
+++ resolved
@@ -116,20 +116,7 @@
 	pclientdPort = "8081/tcp"
 )
 
-<<<<<<< HEAD
-// pclientdPorts is a variable of type nat.PortSet that represents the set of ports used by the pclientd service.
-// Declaration:
-//
-//	var pclientdPorts = nat.PortSet{
-//	  nat.Port(pclientdPort): {},
-//	}
-//
-// Example usage:
-// func (p *Penumbra
-var pclientdPorts = nat.PortSet{
-=======
 var pclientdPorts = nat.PortMap{
->>>>>>> 66cb7640
 	nat.Port(pclientdPort): {},
 }
 
