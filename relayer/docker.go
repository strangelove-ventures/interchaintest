--- conflicted
+++ resolved
@@ -322,15 +322,10 @@
 	}
 }
 
-<<<<<<< HEAD
-func (r *DockerRelayer) RestoreKey(ctx context.Context, rep ibc.RelayerExecReporter, chainID, keyName, coinType, signingAlgorithm, mnemonic string) error {
-	cmd := r.c.RestoreKey(chainID, keyName, coinType, signingAlgorithm, mnemonic, r.HomeDir())
-=======
 func (r *DockerRelayer) RestoreKey(ctx context.Context, rep ibc.RelayerExecReporter, cfg ibc.ChainConfig, keyName, mnemonic string) error {
 	chainID := cfg.ChainID
 	coinType := cfg.CoinType
-	cmd := r.c.RestoreKey(chainID, keyName, coinType, mnemonic, r.HomeDir())
->>>>>>> 7aa0fd64
+	cmd := r.c.RestoreKey(chainID, keyName, coinType, cfg.SigningAlgorithm, mnemonic, r.HomeDir())
 
 	// Restoring a key should be near-instantaneous, so add a 1-minute timeout
 	// to detect if Docker has hung.
