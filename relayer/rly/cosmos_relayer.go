--- conflicted
+++ resolved
@@ -61,11 +61,7 @@
 
 const (
 	DefaultContainerImage   = "ghcr.io/cosmos/relayer"
-<<<<<<< HEAD
-	DefaultContainerVersion = "latest"
-=======
 	DefaultContainerVersion = "v2.1.2"
->>>>>>> 628dd205
 )
 
 // Capabilities returns the set of capabilities of the Cosmos relayer.
