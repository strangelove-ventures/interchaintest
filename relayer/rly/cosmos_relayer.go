// Package rly provides an interface to the cosmos relayer running in a Docker container.
package rly

import (
	"context"
	"encoding/json"
	"fmt"
	"strings"

	"github.com/cosmos/cosmos-sdk/crypto/keyring"
	"github.com/docker/docker/client"
	"github.com/strangelove-ventures/interchaintest/v7/ibc"
	"github.com/strangelove-ventures/interchaintest/v7/relayer"
	"go.uber.org/zap"
)

const (
	RlyDefaultUidGid = "100:1000"
)

// CosmosRelayer is the ibc.Relayer implementation for github.com/cosmos/relayer.
type CosmosRelayer struct {
	// Embedded DockerRelayer so commands just work.
	*relayer.DockerRelayer
}

func NewCosmosRelayer(log *zap.Logger, testName string, cli *client.Client, networkID string, options ...relayer.RelayerOption) *CosmosRelayer {
	c := commander{log: log}
	for _, opt := range options {
		switch o := opt.(type) {
		case relayer.RelayerOptionExtraStartFlags:
			c.extraStartFlags = o.Flags
		}
	}
	dr, err := relayer.NewDockerRelayer(context.TODO(), log, testName, cli, networkID, c, options...)
	if err != nil {
		panic(err) // TODO: return
	}

	r := &CosmosRelayer{
		DockerRelayer: dr,
	}

	return r
}

type CosmosRelayerChainConfigValue struct {
	AccountPrefix  string  `json:"account-prefix"`
	ChainID        string  `json:"chain-id"`
	Debug          bool    `json:"debug"`
	GRPCAddr       string  `json:"grpc-addr"`
	GasAdjustment  float64 `json:"gas-adjustment"`
	GasPrices      string  `json:"gas-prices"`
	Key            string  `json:"key"`
	KeyringBackend string  `json:"keyring-backend"`
	OutputFormat   string  `json:"output-format"`
	RPCAddr        string  `json:"rpc-addr"`
	SignMode       string  `json:"sign-mode"`
	Timeout        string  `json:"timeout"`
}

type CosmosRelayerChainConfig struct {
	Type  string                        `json:"type"`
	Value CosmosRelayerChainConfigValue `json:"value"`
}

const (
	DefaultContainerImage   = "ghcr.io/cosmos/relayer"
<<<<<<< HEAD
	DefaultContainerVersion = "v2.2.0-rc3"
=======
	DefaultContainerVersion = "andrew-config_file_lock_for_all_writes"
>>>>>>> 5baa47f7
)

// Capabilities returns the set of capabilities of the Cosmos relayer.
//
// Note, this API may change if the rly package eventually needs
// to distinguish between multiple rly versions.
func Capabilities() map[relayer.Capability]bool {
	// RC1 matches the full set of capabilities as of writing.
	return relayer.FullCapabilities()
}

func ChainConfigToCosmosRelayerChainConfig(chainConfig ibc.ChainConfig, keyName, rpcAddr, gprcAddr string) CosmosRelayerChainConfig {
	chainType := chainConfig.Type
	if chainType == "polkadot" || chainType == "parachain" || chainType == "relaychain" {
		chainType = "substrate"
	}
	return CosmosRelayerChainConfig{
		Type: chainType,
		Value: CosmosRelayerChainConfigValue{
			Key:            keyName,
			ChainID:        chainConfig.ChainID,
			RPCAddr:        rpcAddr,
			GRPCAddr:       gprcAddr,
			AccountPrefix:  chainConfig.Bech32Prefix,
			KeyringBackend: keyring.BackendTest,
			GasAdjustment:  chainConfig.GasAdjustment,
			GasPrices:      chainConfig.GasPrices,
			Debug:          true,
			Timeout:        "10s",
			OutputFormat:   "json",
			SignMode:       "direct",
		},
	}
}

// commander satisfies relayer.RelayerCommander.
type commander struct {
	log             *zap.Logger
	extraStartFlags []string
}

func (commander) Name() string {
	return "rly"
}

func (commander) DockerUser() string {
	return RlyDefaultUidGid // docker run -it --rm --entrypoint echo ghcr.io/cosmos/relayer "$(id -u):$(id -g)"
}

func (commander) AddChainConfiguration(containerFilePath, homeDir string) []string {
	return []string{
		"rly", "chains", "add", "-f", containerFilePath,
		"--home", homeDir,
	}
}

func (commander) AddKey(chainID, keyName, coinType, homeDir string) []string {
	return []string{
		"rly", "keys", "add", chainID, keyName,
		"--coin-type", fmt.Sprint(coinType), "--home", homeDir,
	}
}

func (commander) CreateChannel(pathName string, opts ibc.CreateChannelOptions, homeDir string) []string {
	return []string{
		"rly", "tx", "channel", pathName,
		"--src-port", opts.SourcePortName,
		"--dst-port", opts.DestPortName,
		"--order", opts.Order.String(),
		"--version", opts.Version,

		"--home", homeDir,
	}
}

func (commander) CreateClients(pathName string, opts ibc.CreateClientOptions, homeDir string) []string {
	return []string{
		"rly", "tx", "clients", pathName, "--client-tp", opts.TrustingPeriod,
		"--home", homeDir,
	}
}

// passing a value of 0 for customeClientTrustingPeriod will use default
func (commander) CreateClient(pathName, homeDir, customeClientTrustingPeriod string) []string {
	return []string{
		"rly", "tx", "client", pathName, "--client-tp", customeClientTrustingPeriod,
		"--home", homeDir,
	}
}

func (commander) CreateConnections(pathName string, homeDir string) []string {
	return []string{
		"rly", "tx", "connection", pathName,
		"--home", homeDir,
	}
}

func (commander) Flush(pathName, channelID, homeDir string) []string {
	cmd := []string{"rly", "tx", "flush"}
	if pathName != "" {
		cmd = append(cmd, pathName)
		if channelID != "" {
			cmd = append(cmd, channelID)
		}
	}
	cmd = append(cmd, "--home", homeDir)
	return cmd
}

func (commander) GeneratePath(srcChainID, dstChainID, pathName, homeDir string) []string {
	return []string{
		"rly", "paths", "new", srcChainID, dstChainID, pathName,
		"--home", homeDir,
	}
}

func (commander) UpdatePath(pathName, homeDir string, filter ibc.ChannelFilter) []string {
	return []string{
		"rly", "paths", "update", pathName,
		"--home", homeDir,
		"--filter-rule", filter.Rule,
		"--filter-channels", strings.Join(filter.ChannelList, ","),
	}
}

func (commander) GetChannels(chainID, homeDir string) []string {
	return []string{
		"rly", "q", "channels", chainID,
		"--home", homeDir,
	}
}

func (commander) GetConnections(chainID, homeDir string) []string {
	return []string{
		"rly", "q", "connections", chainID,
		"--home", homeDir,
	}
}

func (commander) GetClients(chainID, homeDir string) []string {
	return []string{
		"rly", "q", "clients", chainID,
		"--home", homeDir,
	}
}

func (commander) LinkPath(pathName, homeDir string, channelOpts ibc.CreateChannelOptions, clientOpt ibc.CreateClientOptions) []string {
	return []string{
		"rly", "tx", "link", pathName,
		"--src-port", channelOpts.SourcePortName,
		"--dst-port", channelOpts.DestPortName,
		"--order", channelOpts.Order.String(),
		"--version", channelOpts.Version,
		"--client-tp", clientOpt.TrustingPeriod,
		"--debug",

		"--home", homeDir,
	}
}

func (commander) RestoreKey(chainID, keyName, coinType, mnemonic, homeDir string) []string {
	return []string{
		"rly", "keys", "restore", chainID, keyName, mnemonic,
		"--coin-type", fmt.Sprint(coinType), "--home", homeDir,
	}
}

func (c commander) StartRelayer(homeDir string, pathNames ...string) []string {
	cmd := []string{
		"rly", "start", "--debug",
		"--home", homeDir,
	}
	cmd = append(cmd, c.extraStartFlags...)
	cmd = append(cmd, pathNames...)
	return cmd
}

func (commander) UpdateClients(pathName, homeDir string) []string {
	return []string{
		"rly", "tx", "update-clients", pathName,
		"--home", homeDir,
	}
}

func (commander) ConfigContent(ctx context.Context, cfg ibc.ChainConfig, keyName, rpcAddr, grpcAddr string) ([]byte, error) {
	cosmosRelayerChainConfig := ChainConfigToCosmosRelayerChainConfig(cfg, keyName, rpcAddr, grpcAddr)
	jsonBytes, err := json.Marshal(cosmosRelayerChainConfig)
	if err != nil {
		return nil, err
	}
	return jsonBytes, nil
}

func (commander) DefaultContainerImage() string {
	return DefaultContainerImage
}

func (commander) DefaultContainerVersion() string {
	return DefaultContainerVersion
}

func (commander) ParseAddKeyOutput(stdout, stderr string) (ibc.Wallet, error) {
	var wallet WalletModel
	err := json.Unmarshal([]byte(stdout), &wallet)
	rlyWallet := NewWallet("", wallet.Address, wallet.Mnemonic)
	return rlyWallet, err
}

func (commander) ParseRestoreKeyOutput(stdout, stderr string) string {
	return strings.Replace(stdout, "\n", "", 1)
}

func (c commander) ParseGetChannelsOutput(stdout, stderr string) ([]ibc.ChannelOutput, error) {
	var channels []ibc.ChannelOutput
	channelSplit := strings.Split(stdout, "\n")
	for _, channel := range channelSplit {
		if strings.TrimSpace(channel) == "" {
			continue
		}
		var channelOutput ibc.ChannelOutput
		err := json.Unmarshal([]byte(channel), &channelOutput)
		if err != nil {
			c.log.Error("Failed to parse channels json", zap.Error(err))
			continue
		}
		channels = append(channels, channelOutput)
	}

	return channels, nil
}

func (c commander) ParseGetConnectionsOutput(stdout, stderr string) (ibc.ConnectionOutputs, error) {
	var connections ibc.ConnectionOutputs
	for _, connection := range strings.Split(stdout, "\n") {
		if strings.TrimSpace(connection) == "" {
			continue
		}

		var connectionOutput ibc.ConnectionOutput
		if err := json.Unmarshal([]byte(connection), &connectionOutput); err != nil {
			c.log.Error(
				"Error parsing connection json",
				zap.Error(err),
			)

			continue
		}
		connections = append(connections, &connectionOutput)
	}

	return connections, nil
}

func (c commander) ParseGetClientsOutput(stdout, stderr string) (ibc.ClientOutputs, error) {
	var clients ibc.ClientOutputs
	for _, client := range strings.Split(stdout, "\n") {
		if strings.TrimSpace(client) == "" {
			continue
		}

		var clientOutput ibc.ClientOutput
		if err := json.Unmarshal([]byte(client), &clientOutput); err != nil {
			c.log.Error(
				"Error parsing client json",
				zap.Error(err),
			)

			continue
		}
		clients = append(clients, &clientOutput)
	}

	return clients, nil
}

func (commander) Init(homeDir string) []string {
	return []string{
		"rly", "config", "init",
		"--home", homeDir,
	}
}

func (c commander) CreateWallet(keyName, address, mnemonic string) ibc.Wallet {
	return NewWallet(keyName, address, mnemonic)
}<|MERGE_RESOLUTION|>--- conflicted
+++ resolved
@@ -66,11 +66,7 @@
 
 const (
 	DefaultContainerImage   = "ghcr.io/cosmos/relayer"
-<<<<<<< HEAD
-	DefaultContainerVersion = "v2.2.0-rc3"
-=======
 	DefaultContainerVersion = "andrew-config_file_lock_for_all_writes"
->>>>>>> 5baa47f7
 )
 
 // Capabilities returns the set of capabilities of the Cosmos relayer.
