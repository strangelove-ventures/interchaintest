--- conflicted
+++ resolved
@@ -61,11 +61,7 @@
 
 const (
 	DefaultContainerImage   = "ghcr.io/cosmos/relayer"
-<<<<<<< HEAD
-	DefaultContainerVersion = "v2.0.0-rc4"
-=======
 	DefaultContainerVersion = "v2.0.0"
->>>>>>> 1aeafc54
 )
 
 // Capabilities returns the set of capabilities of the Cosmos relayer.
@@ -209,7 +205,6 @@
 	cmd := []string{
 		"rly", "start", pathName, "--debug",
 		"--home", homeDir,
-		"-p", "events",
 	}
 	cmd = append(cmd, c.extraStartFlags...)
 	return cmd
