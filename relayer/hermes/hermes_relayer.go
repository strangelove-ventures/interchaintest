package hermes

import (
	"context"
	"encoding/json"
	"fmt"
	"regexp"
	"strings"
	"time"

	"github.com/docker/docker/client"
	"github.com/pelletier/go-toml"
	"github.com/strangelove-ventures/interchaintest/v8/ibc"
	"github.com/strangelove-ventures/interchaintest/v8/relayer"
	"go.uber.org/zap"
)

const (
	hermes                  = "hermes"
	defaultContainerImage   = "ghcr.io/informalsystems/hermes"
	DefaultContainerVersion = "v1.7.1"

	hermesDefaultUidGid = "1000:1000"
	hermesHome          = "/home/hermes"
	hermesConfigPath    = ".hermes/config.toml"
)

var (
	_ ibc.Relayer = &Relayer{}
	// parseRestoreKeyOutputPattern extracts the address from the hermes output.
	// SUCCESS Restored key 'g2-2' (cosmos1czklnpzwaq3hfxtv6ne4vas2p9m5q3p3fgkz8e) on chain g2-2
	parseRestoreKeyOutputPattern = regexp.MustCompile(`\((.*)\)`)
)

// Relayer is the ibc.Relayer implementation for hermes.
type Relayer struct {
	*relayer.DockerRelayer
	paths        map[string]*pathConfiguration
	chainConfigs []ChainConfig
}

// ChainConfig holds all values required to write an entry in the "chains" section in the hermes config file.
type ChainConfig struct {
	cfg                        ibc.ChainConfig
	keyName, rpcAddr, grpcAddr string
}

// pathConfiguration represents the concept of a "path" which is implemented at the interchain test level rather
// than the hermes level.
type pathConfiguration struct {
	chainA, chainB pathChainConfig
}

// pathChainConfig holds all values that will be required when interacting with a path.
type pathChainConfig struct {
	chainID      string
	clientID     string
	connectionID string
	portID       string
}

// NewHermesRelayer returns a new hermes relayer.
func NewHermesRelayer(log *zap.Logger, testName string, cli *client.Client, networkID string, options ...relayer.RelayerOpt) *Relayer {
	c := commander{log: log}

	options = append(options, relayer.HomeDir(hermesHome))
	dr, err := relayer.NewDockerRelayer(context.TODO(), log, testName, cli, networkID, c, options...)
	if err != nil {
		panic(err)
	}
	c.extraStartFlags = dr.GetExtraStartupFlags()

	return &Relayer{
		DockerRelayer: dr,
	}
}

// AddChainConfiguration is called once per chain configuration, which means that in the case of hermes, the single
// config file is overwritten with a new entry each time this function is called.
func (r *Relayer) AddChainConfiguration(ctx context.Context, rep ibc.RelayerExecReporter, chainConfig ibc.ChainConfig, keyName, rpcAddr, grpcAddr string) error {
	configContent, err := r.configContent(chainConfig, keyName, rpcAddr, grpcAddr)
	if err != nil {
		return fmt.Errorf("failed to generate config content: %w", err)
	}

	if err := r.WriteFileToHomeDir(ctx, hermesConfigPath, configContent); err != nil {
		return fmt.Errorf("failed to write hermes config: %w", err)
	}

	return r.validateConfig(ctx, rep)
}

// LinkPath performs the operations that happen when a path is linked. This includes creating clients, creating connections
// and establishing a channel. This happens across multiple operations rather than a single link path cli command.
func (r *Relayer) LinkPath(ctx context.Context, rep ibc.RelayerExecReporter, pathName string, channelOpts ibc.CreateChannelOptions, clientOpts ibc.CreateClientOptions) error {
	_, ok := r.paths[pathName]
	if !ok {
		return fmt.Errorf("path %s not found", pathName)
	}

	if err := r.CreateClients(ctx, rep, pathName, clientOpts); err != nil {
		return err
	}

	if err := r.CreateConnections(ctx, rep, pathName); err != nil {
		return err
	}

	if err := r.CreateChannel(ctx, rep, pathName, channelOpts); err != nil {
		return err
	}

	return nil
}

func (r *Relayer) CreateChannel(ctx context.Context, rep ibc.RelayerExecReporter, pathName string, opts ibc.CreateChannelOptions) error {
	pathConfig := r.paths[pathName]
	cmd := []string{hermes, "--json", "create", "channel", "--order", opts.Order.String(), "--a-chain", pathConfig.chainA.chainID, "--a-port", opts.SourcePortName, "--b-port", opts.DestPortName, "--a-connection", pathConfig.chainA.connectionID}
	if opts.Version != "" {
		cmd = append(cmd, "--channel-version", opts.Version)
	}
	res := r.Exec(ctx, rep, cmd, nil)
	if res.Err != nil {
		return res.Err
	}
	pathConfig.chainA.portID = opts.SourcePortName
	pathConfig.chainB.portID = opts.DestPortName
	return nil
}

func (r *Relayer) CreateConnections(ctx context.Context, rep ibc.RelayerExecReporter, pathName string) error {
	pathConfig := r.paths[pathName]
	cmd := []string{hermes, "--json", "create", "connection", "--a-chain", pathConfig.chainA.chainID, "--a-client", pathConfig.chainA.clientID, "--b-client", pathConfig.chainB.clientID}

	res := r.Exec(ctx, rep, cmd, nil)
	if res.Err != nil {
		return res.Err
	}

	chainAConnectionID, chainBConnectionID, err := GetConnectionIDsFromStdout(res.Stdout)
	if err != nil {
		return err
	}
	pathConfig.chainA.connectionID = chainAConnectionID
	pathConfig.chainB.connectionID = chainBConnectionID
	return res.Err
}

func (r *Relayer) UpdateClients(ctx context.Context, rep ibc.RelayerExecReporter, pathName string) error {
	pathConfig, ok := r.paths[pathName]
	if !ok {
		return fmt.Errorf("path %s not found", pathName)
	}
	updateChainACmd := []string{hermes, "--json", "update", "client", "--host-chain", pathConfig.chainA.chainID, "--client", pathConfig.chainA.clientID}
	res := r.Exec(ctx, rep, updateChainACmd, nil)
	if res.Err != nil {
		return res.Err
	}
	updateChainBCmd := []string{hermes, "--json", "update", "client", "--host-chain", pathConfig.chainB.chainID, "--client", pathConfig.chainB.clientID}
	return r.Exec(ctx, rep, updateChainBCmd, nil).Err
}

// CreateClients creates clients on both chains.
// Note: in the go relayer this can be done with a single command using the path reference,
// however in Hermes this needs to be done as two separate commands.
func (r *Relayer) CreateClients(ctx context.Context, rep ibc.RelayerExecReporter, pathName string, opts ibc.CreateClientOptions) error {
	pathConfig := r.paths[pathName]
	chainACreateClientCmd := []string{hermes, "--json", "create", "client", "--host-chain", pathConfig.chainA.chainID, "--reference-chain", pathConfig.chainB.chainID}
	if opts.TrustingPeriod != "0" {
		chainACreateClientCmd = append(chainACreateClientCmd, "--trusting-period", opts.TrustingPeriod)
	}
	res := r.Exec(ctx, rep, chainACreateClientCmd, nil)
	if res.Err != nil {
		return res.Err
	}

	chainAClientId, err := GetClientIdFromStdout(res.Stdout)
	if err != nil {
		return err
	}
	pathConfig.chainA.clientID = chainAClientId

	chainBCreateClientCmd := []string{hermes, "--json", "create", "client", "--host-chain", pathConfig.chainB.chainID, "--reference-chain", pathConfig.chainA.chainID}
	if opts.TrustingPeriod != "0" {
		chainBCreateClientCmd = append(chainBCreateClientCmd, "--trusting-period", opts.TrustingPeriod)
	}
	res = r.Exec(ctx, rep, chainBCreateClientCmd, nil)
	if res.Err != nil {
		return res.Err
	}

	chainBClientId, err := GetClientIdFromStdout(res.Stdout)
	if err != nil {
		return err
	}
	pathConfig.chainB.clientID = chainBClientId

	return res.Err
}

// RestoreKey restores a key from a mnemonic. In hermes, you must provide a file containing the mnemonic. We need
// to copy the contents of the mnemonic into a file on disk and then reference the newly created file.
<<<<<<< HEAD
func (r *Relayer) RestoreKey(ctx context.Context, rep ibc.RelayerExecReporter, chainID, keyName, coinType, signingAlgorithm, mnemonic string) error {

=======
func (r *Relayer) RestoreKey(ctx context.Context, rep ibc.RelayerExecReporter, cfg ibc.ChainConfig, keyName, mnemonic string) error {
	chainID := cfg.ChainID
>>>>>>> 7aa0fd64
	relativeMnemonicFilePath := fmt.Sprintf("%s/mnemonic.txt", chainID)
	if err := r.WriteFileToHomeDir(ctx, relativeMnemonicFilePath, []byte(mnemonic)); err != nil {
		return fmt.Errorf("failed to write mnemonic file: %w", err)
	}

	cmd := []string{hermes, "keys", "add", "--chain", chainID, "--mnemonic-file", fmt.Sprintf("%s/%s", r.HomeDir(), relativeMnemonicFilePath), "--key-name", keyName}

	// Restoring a key should be near-instantaneous, so add a 1-minute timeout
	// to detect if Docker has hung.
	ctx, cancel := context.WithTimeout(ctx, time.Minute)
	defer cancel()

	res := r.Exec(ctx, rep, cmd, nil)
	if res.Err != nil {
		return res.Err
	}

	addrBytes := parseRestoreKeyOutput(string(res.Stdout))
	r.AddWallet(chainID, NewWallet(chainID, addrBytes, mnemonic))
	return nil
}

func (r *Relayer) Flush(ctx context.Context, rep ibc.RelayerExecReporter, pathName string, channelID string) error {
	path := r.paths[pathName]
	cmd := []string{hermes, "clear", "packets", "--chain", path.chainA.chainID, "--channel", channelID, "--port", path.chainA.portID}
	res := r.Exec(ctx, rep, cmd, nil)
	return res.Err
}

// GeneratePath establishes an in memory path representation. The concept does not exist in hermes, so it is handled
// at the interchain test level.
func (r *Relayer) GeneratePath(ctx context.Context, rep ibc.RelayerExecReporter, srcChainID, dstChainID, pathName string) error {
	if r.paths == nil {
		r.paths = map[string]*pathConfiguration{}
	}
	r.paths[pathName] = &pathConfiguration{
		chainA: pathChainConfig{
			chainID: srcChainID,
		},
		chainB: pathChainConfig{
			chainID: dstChainID,
		},
	}
	return nil
}

// configContent returns the contents of the hermes config file as a byte array. Note: as hermes expects a single file
// rather than multiple config files, we need to maintain a list of chain configs each time they are added to write the
// full correct file update calling Relayer.AddChainConfiguration.
func (r *Relayer) configContent(cfg ibc.ChainConfig, keyName, rpcAddr, grpcAddr string) ([]byte, error) {
	r.chainConfigs = append(r.chainConfigs, ChainConfig{
		cfg:      cfg,
		keyName:  keyName,
		rpcAddr:  rpcAddr,
		grpcAddr: grpcAddr,
	})
	hermesConfig := NewConfig(r.chainConfigs...)
	bz, err := toml.Marshal(hermesConfig)
	if err != nil {
		return nil, err
	}
	return bz, nil
}

// validateConfig validates the hermes config file. Any errors are propagated to the test.
func (r *Relayer) validateConfig(ctx context.Context, rep ibc.RelayerExecReporter) error {
	cmd := []string{hermes, "--config", fmt.Sprintf("%s/%s", r.HomeDir(), hermesConfigPath), "config", "validate"}
	res := r.Exec(ctx, rep, cmd, nil)
	if res.Err != nil {
		return res.Err
	}
	return nil
}

// extractJsonResult extracts the json result for the hermes query.
func extractJsonResult(stdout []byte) []byte {
	stdoutLines := strings.Split(string(stdout), "\n")
	var jsonOutput string
	for _, line := range stdoutLines {
		if strings.Contains(line, "result") {
			jsonOutput = line
			break
		}
	}
	return []byte(jsonOutput)
}

// GetClientIdFromStdout extracts the client ID from stdout.
func GetClientIdFromStdout(stdout []byte) (string, error) {
	var clientCreationResult ClientCreationResponse
	if err := json.Unmarshal(extractJsonResult(stdout), &clientCreationResult); err != nil {
		return "", err
	}
	return clientCreationResult.Result.CreateClient.ClientID, nil
}

// GetConnectionIDsFromStdout extracts the connectionIDs on both ends from the stdout.
func GetConnectionIDsFromStdout(stdout []byte) (string, string, error) {
	var connectionResponse ConnectionResponse
	if err := json.Unmarshal(extractJsonResult(stdout), &connectionResponse); err != nil {
		return "", "", err
	}
	return connectionResponse.Result.ASide.ConnectionID, connectionResponse.Result.BSide.ConnectionID, nil
}

// GetChannelIDsFromStdout extracts the channelIDs on both ends from stdout.
func GetChannelIDsFromStdout(stdout []byte) (string, string, error) {
	var channelResponse ChannelCreationResponse
	if err := json.Unmarshal(extractJsonResult(stdout), &channelResponse); err != nil {
		return "", "", err
	}
	return channelResponse.Result.ASide.ChannelID, channelResponse.Result.BSide.ChannelID, nil
}

// parseRestoreKeyOutput extracts the address from the hermes output.
func parseRestoreKeyOutput(stdout string) string {
	fullMatchIdx, addressGroupIdx := 0, 1
	return parseRestoreKeyOutputPattern.FindAllStringSubmatch(stdout, -1)[fullMatchIdx][addressGroupIdx]
}<|MERGE_RESOLUTION|>--- conflicted
+++ resolved
@@ -200,13 +200,8 @@
 
 // RestoreKey restores a key from a mnemonic. In hermes, you must provide a file containing the mnemonic. We need
 // to copy the contents of the mnemonic into a file on disk and then reference the newly created file.
-<<<<<<< HEAD
-func (r *Relayer) RestoreKey(ctx context.Context, rep ibc.RelayerExecReporter, chainID, keyName, coinType, signingAlgorithm, mnemonic string) error {
-
-=======
 func (r *Relayer) RestoreKey(ctx context.Context, rep ibc.RelayerExecReporter, cfg ibc.ChainConfig, keyName, mnemonic string) error {
 	chainID := cfg.ChainID
->>>>>>> 7aa0fd64
 	relativeMnemonicFilePath := fmt.Sprintf("%s/mnemonic.txt", chainID)
 	if err := r.WriteFileToHomeDir(ctx, relativeMnemonicFilePath, []byte(mnemonic)); err != nil {
 		return fmt.Errorf("failed to write mnemonic file: %w", err)
