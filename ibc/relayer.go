package ibc

import (
	"context"
	"fmt"
	"time"

	chantypes "github.com/cosmos/ibc-go/v5/modules/core/04-channel/types"
	ptypes "github.com/cosmos/ibc-go/v5/modules/core/05-port/types"
	host "github.com/cosmos/ibc-go/v5/modules/core/24-host"
)

// Relayer represents an instance of a relayer that can be support IBC.
// Built-in implementations are run through Docker,
// but they could exec out to external processes
// or even be implemented in-process in Go.
//
// All of the methods on Relayer accept a RelayerExecReporter.
// It is intended that Relayer implementations will call the reporters' TrackRelayerExec method
// so that details of the relayer execution are included in the test report.
//
// If a relayer does not properly call into the reporter,
// the tests will still execute properly,
// but the report will be missing details.
type Relayer interface {
	// restore a mnemonic to be used as a relayer wallet for a chain
	RestoreKey(ctx context.Context, rep RelayerExecReporter, chainID, keyName, mnemonic string) error

	// generate a new key
	AddKey(ctx context.Context, rep RelayerExecReporter, chainID, keyName string) (RelayerWallet, error)

	// GetWallet returns a RelayerWallet for that relayer on the given chain and a boolean indicating if it was found.
	GetWallet(chainID string) (RelayerWallet, bool)

	// add relayer configuration for a chain
	AddChainConfiguration(ctx context.Context, rep RelayerExecReporter, chainConfig ChainConfig, keyName, rpcAddr, grpcAddr string) error

	// generate new path between two chains
	GeneratePath(ctx context.Context, rep RelayerExecReporter, srcChainID, dstChainID, pathName string) error

	// setup channels, connections, and clients
	LinkPath(ctx context.Context, rep RelayerExecReporter, pathName string, opts CreateChannelOptions) error

	// update clients, such as after new genesis
	UpdateClients(ctx context.Context, rep RelayerExecReporter, pathName string) error

	// get channel IDs for chain
	GetChannels(ctx context.Context, rep RelayerExecReporter, chainID string) ([]ChannelOutput, error)

	// GetConnections returns a slice of IBC connection details composed of the details for each connection on a specified chain.
	GetConnections(ctx context.Context, rep RelayerExecReporter, chainID string) (ConnectionOutputs, error)

	// After configuration is initialized, begin relaying.
	// This method is intended to create a background worker that runs the relayer.
	// You must call StopRelayer to cleanly stop the relaying.
	StartRelayer(ctx context.Context, rep RelayerExecReporter, pathName string) error

	// StopRelayer stops a relayer that started work through StartRelayer.
	StopRelayer(ctx context.Context, rep RelayerExecReporter) error

	// FlushPackets flushes any outstanding packets and then returns.
	FlushPackets(ctx context.Context, rep RelayerExecReporter, pathName string, channelID string) error

	// FlushAcknowledgements flushes any outstanding acknowledgements and then returns.
	FlushAcknowledgements(ctx context.Context, rep RelayerExecReporter, pathName string, channelID string) error

	// CreateClients performs the client handshake steps necessary for creating a light client
	// on src that tracks the state of dst, and a light client on dst that tracks the state of src.
	CreateClients(ctx context.Context, rep RelayerExecReporter, pathName string) error

	// CreateConnections performs the connection handshake steps necessary for creating a connection
	// between the src and dst chains.
	CreateConnections(ctx context.Context, rep RelayerExecReporter, pathName string) error

	// CreateChannel creates a channel on the given path with the provided options.
	CreateChannel(ctx context.Context, rep RelayerExecReporter, pathName string, opts CreateChannelOptions) error

	// UseDockerNetwork reports whether the relayer is run in the same docker network as the other chains.
	//
	// If false, the relayer will connect to the localhost-exposed ports instead of the docker hosts.
	//
	// Relayer implementations provided by the ibctest module will report true,
	// but custom implementations may report false.
	UseDockerNetwork() bool

	// Exec runs an arbitrary relayer command.
	// If the Relayer implementation runs in Docker,
	// whether the invoked command is run in a one-off container or execing into an already running container
	// is an implementation detail.
	//
	// "env" are environment variables in the format "MY_ENV_VAR=value"
<<<<<<< HEAD
	Exec(ctx context.Context, rep RelayerExecReporter, cmd []string, env []string) dockerutil.ContainerExecResult

	// HomeDir is the home directory of a node running in a docker container. Therefore, this maps to
	// the container's filesystem (not the host).
	HomeDir() string
=======
	Exec(ctx context.Context, rep RelayerExecReporter, cmd []string, env []string) RelayerExecResult
}

// RelyaerExecResult holds the details of a call to Relayer.Exec.
type RelayerExecResult struct {
	// This type is a redeclaration of dockerutil.ContainerExecResult.
	// While most relayer implementations are in Docker,
	// the dockerutil package is and will continue to be internal,
	// so we need an externally importable type for third-party Relayer implementations.
	//
	// A type alias would be a potential fit here
	// (i.e. type RelayerExecResult = dockerutil.ContainerExecResult)
	// but that would be slightly misleading as not all implementations are in Docker;
	// and the type is small enough and has no methods associated,
	// so a redeclaration keeps things simple for external implementers.

	// Err is only set when there is a failure to execute.
	// A successful execution that exits non-zero will have a nil Err
	// and an appropriate ExitCode.
	Err error

	ExitCode       int
	Stdout, Stderr []byte
>>>>>>> 4bd6b88f
}

// CreateChannelOptions contains the configuration for creating a channel.
type CreateChannelOptions struct {
	SourcePortName string
	DestPortName   string

	Order Order

	Version string
}

// DefaultChannelOpts returns the default settings for creating an ics20 fungible token transfer channel.
func DefaultChannelOpts() CreateChannelOptions {
	return CreateChannelOptions{
		SourcePortName: "transfer",
		DestPortName:   "transfer",
		Order:          Unordered,
		Version:        "ics20-1",
	}
}

// Validate will check that the specified CreateChannelOptions are valid.
func (opts CreateChannelOptions) Validate() error {
	switch {
	case host.PortIdentifierValidator(opts.SourcePortName) != nil:
		return ptypes.ErrInvalidPort
	case host.PortIdentifierValidator(opts.DestPortName) != nil:
		return ptypes.ErrInvalidPort
	case opts.Version == "":
		return fmt.Errorf("invalid channel version")
	case opts.Order.Validate() != nil:
		return chantypes.ErrInvalidChannelOrdering
	}
	return nil
}

// Order represents an IBC channel's ordering.
type Order int

const (
	Invalid Order = iota
	Ordered
	Unordered
)

// String returns the lowercase string representation of the Order.
func (o Order) String() string {
	switch o {
	case Unordered:
		return "unordered"
	case Ordered:
		return "ordered"
	default:
		return "invalid"
	}
}

// Validate checks that the Order type is a valid value.
func (o Order) Validate() error {
	if o == Ordered || o == Unordered {
		return nil
	}
	return chantypes.ErrInvalidChannelOrdering
}

// ExecReporter is the interface of a narrow type returned by testreporter.RelayerExecReporter.
// This avoids a direct dependency on the testreporter package,
// and it avoids the relayer needing to be aware of a *testing.T.
type RelayerExecReporter interface {
	TrackRelayerExec(
		// The name of the docker container in which this relayer command executed,
		// or empty if it did not run in docker.
		containerName string,

		// The command line passed to this invocation of the relayer.
		command []string,

		// The standard output and standard error that the relayer produced during this invocation.
		stdout, stderr string,

		// The exit code of executing the command.
		// This field may not be applicable for e.g. an in-process relayer implementation.
		exitCode int,

		// When the command started and finished.
		startedAt, finishedAt time.Time,

		// Any error that occurred during execution.
		// This indicates a failure to execute,
		// e.g. the relayer binary not being found, failure communicating with Docker, etc.
		// If the process completed with a non-zero exit code,
		// those details should be indicated between stdout, stderr, and exitCode.
		err error,
	)
}

// NopRelayerExecReporter is a no-op RelayerExecReporter.
type NopRelayerExecReporter struct{}

func (NopRelayerExecReporter) TrackRelayerExec(string, []string, string, string, int, time.Time, time.Time, error) {
}<|MERGE_RESOLUTION|>--- conflicted
+++ resolved
@@ -89,13 +89,6 @@
 	// is an implementation detail.
 	//
 	// "env" are environment variables in the format "MY_ENV_VAR=value"
-<<<<<<< HEAD
-	Exec(ctx context.Context, rep RelayerExecReporter, cmd []string, env []string) dockerutil.ContainerExecResult
-
-	// HomeDir is the home directory of a node running in a docker container. Therefore, this maps to
-	// the container's filesystem (not the host).
-	HomeDir() string
-=======
 	Exec(ctx context.Context, rep RelayerExecReporter, cmd []string, env []string) RelayerExecResult
 }
 
@@ -119,7 +112,6 @@
 
 	ExitCode       int
 	Stdout, Stderr []byte
->>>>>>> 4bd6b88f
 }
 
 // CreateChannelOptions contains the configuration for creating a channel.
