package ibc

import (
	"context"
	"fmt"
	"io"
	"path"
	"reflect"
	"strconv"
	"strings"

	"cosmossdk.io/math"
	sdk "github.com/cosmos/cosmos-sdk/types"
	"github.com/cosmos/cosmos-sdk/types/module/testutil"
	ibcexported "github.com/cosmos/ibc-go/v8/modules/core/03-connection/types"
	"github.com/docker/docker/api/types"
	"github.com/docker/docker/client"
	"github.com/google/go-cmp/cmp"
)

// ChainConfig defines the chain parameters requires to run an interchaintest testnet for a chain.
type ChainConfig struct {
	// Chain type, e.g. cosmos.
	Type string `yaml:"type"`
	// Chain name, e.g. cosmoshub.
	Name string `yaml:"name"`
	// Chain ID, e.g. cosmoshub-4
	ChainID string `yaml:"chain-id"`
	// Docker images required for running chain nodes.
	Images []DockerImage `yaml:"images"`
	// https://github.com/informalsystems/CometMock usage.
	CometMock CometMockConfig `yaml:"comet-mock-image"`
	// Binary to execute for the chain node daemon.
	Bin string `yaml:"bin"`
	// Bech32 prefix for chain addresses, e.g. cosmos.
	Bech32Prefix string `yaml:"bech32-prefix"`
	// Denomination of native currency, e.g. uatom.
	Denom string `yaml:"denom"`
	// Coin type
	CoinType string `default:"118" yaml:"coin-type"`
	// Key signature algorithm
	SigningAlgorithm string `default:"secp256k1" yaml:"signing-algorithm"`
	// Minimum gas prices for sending transactions, in native currency denom.
	GasPrices string `yaml:"gas-prices"`
	// Adjustment multiplier for gas fees.
	GasAdjustment float64 `yaml:"gas-adjustment"`
	// Default gas limit for transactions. May be empty, "auto", or a number.
	Gas string `yaml:"gas" default:"auto"`
	// Trusting period of the chain.
	TrustingPeriod string `yaml:"trusting-period"`
	// Do not use docker host mount.
	NoHostMount bool `yaml:"no-host-mount"`
	// When true, will skip validator gentx flow
	SkipGenTx bool
	// When provided, will run before performing gentx and genesis file creation steps for validators.
	PreGenesis func(Chain) error
	// When provided, genesis file contents will be altered before sharing for genesis.
	ModifyGenesis func(ChainConfig, []byte) ([]byte, error)
	// Modify genesis-amounts for the validator at the given index
	ModifyGenesisAmounts func(int) (sdk.Coin, sdk.Coin)
	// Override config parameters for files at filepath.
	ConfigFileOverrides map[string]any
	// Non-nil will override the encoding config, used for cosmos chains only.
	EncodingConfig *testutil.TestEncodingConfig
	// Required when the chain requires the chain-id field to be populated for certain commands
	UsingChainIDFlagCLI bool `yaml:"using-chain-id-flag-cli"`
	// Configuration describing additional sidecar processes.
	SidecarConfigs []SidecarConfig
	// Configuration describing additional interchain security options.
	InterchainSecurityConfig ICSConfig
	// CoinDecimals for the chains base micro/nano/atto token configuration.
	CoinDecimals *int64
	// HostPortOverride exposes ports to the host.
	// To avoid port binding conflicts, ports are only exposed on the 0th validator.
	HostPortOverride map[int]int `yaml:"host-port-override"`
	// ExposeAdditionalPorts exposes each port id to the host on a random port. ex: "8080/tcp"
	// Access the address with ChainNode.GetHostAddress
	ExposeAdditionalPorts []string
	// Additional start command arguments
	AdditionalStartArgs []string
	// Environment variables for chain nodes
	Env []string
	// Genesis file contents for the chain
	// Used if starting from an already populated genesis.json, e.g for hard fork upgrades.
	// When nil, the chain will generate the number of validators specified in the ChainSpec.
	Genesis *GenesisConfig
}

func (c ChainConfig) Clone() ChainConfig {
	x := c

	images := make([]DockerImage, len(c.Images))
	copy(images, c.Images)
	x.Images = images

	sidecars := make([]SidecarConfig, len(c.SidecarConfigs))
	copy(sidecars, c.SidecarConfigs)
	x.SidecarConfigs = sidecars

	additionalPorts := make([]string, len(c.ExposeAdditionalPorts))
	copy(additionalPorts, c.ExposeAdditionalPorts)
	x.ExposeAdditionalPorts = additionalPorts

	if c.CoinDecimals != nil {
		coinDecimals := *c.CoinDecimals
		x.CoinDecimals = &coinDecimals
	}

	if c.Genesis != nil {
		genesis := *c.Genesis
		x.Genesis = &genesis
	}

	return x
}

func (c ChainConfig) UsesCometMock() bool {
	img := c.CometMock.Image
	return img.Repository != "" && img.Version != ""
}

func (c ChainConfig) VerifyCoinType() (string, error) {
	// If coin-type is left blank in the ChainConfig,
	// the Cosmos SDK default of 118 is used.
	if c.CoinType == "" {
		typ := reflect.TypeOf(c)
		f, _ := typ.FieldByName("CoinType")
		coinType := f.Tag.Get("default")
		_, err := strconv.ParseUint(coinType, 10, 32)
		if err != nil {
			return "", err
		}
		return coinType, nil
	} else {
		_, err := strconv.ParseUint(c.CoinType, 10, 32)
		if err != nil {
			return "", err
		}
		return c.CoinType, nil
	}
}

func (c ChainConfig) MergeChainSpecConfig(other ChainConfig) ChainConfig {
	// Make several in-place modifications to c,
	// which is a value, not a reference,
	// and return the updated copy.

	if other.Type != "" {
		c.Type = other.Type
	}

	// Skip Name, as that is held in ChainSpec.ChainName.

	if other.ChainID != "" {
		c.ChainID = other.ChainID
	}

	if len(other.Images) > 0 {
		c.Images = append([]DockerImage(nil), other.Images...)
	}

	if other.UsesCometMock() {
		c.CometMock = other.CometMock
	}

	if other.Bin != "" {
		c.Bin = other.Bin
	}

	if other.Bech32Prefix != "" {
		c.Bech32Prefix = other.Bech32Prefix
	}

	if other.Denom != "" {
		c.Denom = other.Denom
	}

	if other.CoinType != "" {
		c.CoinType = other.CoinType
	}

	if other.GasPrices != "" {
		c.GasPrices = other.GasPrices
	}

	if other.GasAdjustment > 0 {
		c.GasAdjustment = other.GasAdjustment
	}

	if other.Gas != "" {
		c.Gas = other.Gas
	}

	if other.TrustingPeriod != "" {
		c.TrustingPeriod = other.TrustingPeriod
	}

	// Skip NoHostMount so that false can be distinguished.

	if other.ModifyGenesis != nil {
		c.ModifyGenesis = other.ModifyGenesis
	}

	if other.SkipGenTx {
		c.SkipGenTx = true
	}

	if other.PreGenesis != nil {
		c.PreGenesis = other.PreGenesis
	}

	if other.ConfigFileOverrides != nil {
		c.ConfigFileOverrides = other.ConfigFileOverrides
	}

	if other.EncodingConfig != nil {
		c.EncodingConfig = other.EncodingConfig
	}

	if len(other.SidecarConfigs) > 0 {
		c.SidecarConfigs = append([]SidecarConfig(nil), other.SidecarConfigs...)
	}

	if other.CoinDecimals != nil {
		c.CoinDecimals = other.CoinDecimals
	}
	if other.AdditionalStartArgs != nil {
		c.AdditionalStartArgs = append(c.AdditionalStartArgs, other.AdditionalStartArgs...)
	}

	if other.Env != nil {
		c.Env = append(c.Env, other.Env...)
	}

	if len(other.ExposeAdditionalPorts) > 0 {
		c.ExposeAdditionalPorts = append(c.ExposeAdditionalPorts, other.ExposeAdditionalPorts...)
	}

	if !cmp.Equal(other.InterchainSecurityConfig, ICSConfig{}) {
		c.InterchainSecurityConfig = other.InterchainSecurityConfig
	}

	if other.Genesis != nil {
		c.Genesis = other.Genesis
	}

	return c
}

// WithCodeCoverage enables Go Code Coverage from the chain node directory.
func (c *ChainConfig) WithCodeCoverage(override ...string) {
	c.Env = append(c.Env, fmt.Sprintf("GOCOVERDIR=%s", path.Join("/var/cosmos-chain", c.Name)))
	if len(override) > 0 {
		c.Env = append(c.Env, override[0])
	}
}

// IsFullyConfigured reports whether all required fields have been set on c.
// It is possible for some fields, such as GasAdjustment and NoHostMount,
// to be their respective zero values and for IsFullyConfigured to still report true.
func (c ChainConfig) IsFullyConfigured() bool {
	for _, image := range c.Images {
		if !image.IsFullyConfigured() {
			return false
		}
	}

	return c.Type != "" &&
		c.Name != "" &&
		c.ChainID != "" &&
		len(c.Images) > 0 &&
		c.Bin != "" &&
		c.Bech32Prefix != "" &&
		c.Denom != "" &&
		c.GasPrices != "" &&
		c.TrustingPeriod != ""
}

// SidecarConfig describes the configuration options for instantiating a new sidecar process.
type SidecarConfig struct {
	ProcessName      string
	Image            DockerImage
	HomeDir          string
	Ports            []string
	StartCmd         []string
	Env              []string
	PreStart         bool
	ValidatorProcess bool
}

type DockerImage struct {
	Repository string `json:"repository" yaml:"repository"`
	Version    string `json:"version" yaml:"version"`
	UidGid     string `json:"uid-gid" yaml:"uid-gid"`
}

type CometMockConfig struct {
	Image       DockerImage `yaml:"image"`
	BlockTimeMs int         `yaml:"block-time"`
}

func NewDockerImage(repository, version, uidGid string) DockerImage {
	return DockerImage{
		Repository: repository,
		Version:    version,
		UidGid:     uidGid,
	}
}

// IsFullyConfigured reports whether all of i's required fields are present.
// Version is not required, as it can be superseded by a ChainSpec version.
func (i DockerImage) IsFullyConfigured() bool {
	return i.Validate() == nil
}

// Validate returns an error describing which of i's required fields are missing
// and returns nil if all required fields are present. Version is not required,
// as it can be superseded by a ChainSpec version.
func (i DockerImage) Validate() error {
	var missing []string

	if i.Repository == "" {
		missing = append(missing, "Repository")
	}
	if i.UidGid == "" {
		missing = append(missing, "UidGid")
	}

	if len(missing) > 0 {
		fields := strings.Join(missing, ", ")
		return fmt.Errorf("DockerImage is missing fields: %s", fields)
	}

	return nil
}

// Ref returns the reference to use when e.g. creating a container.
func (i DockerImage) Ref() string {
	if i.Version == "" {
		return i.Repository + ":latest"
	}

	return i.Repository + ":" + i.Version
}

func (i DockerImage) PullImage(ctx context.Context, client *client.Client) error {
	ref := i.Ref()
	_, _, err := client.ImageInspectWithRaw(ctx, ref)
	if err != nil {
		rc, err := client.ImagePull(ctx, ref, types.ImagePullOptions{})
		if err != nil {
			return fmt.Errorf("pull image %s: %w", ref, err)
		}
		_, _ = io.Copy(io.Discard, rc)
		_ = rc.Close()
	}
	return nil
}

type WalletAmount struct {
	Address string
	Denom   string
	Amount  math.Int
}

type IBCTimeout struct {
	NanoSeconds uint64
	Height      int64
}

type ChannelCounterparty struct {
	PortID    string `json:"port_id"`
	ChannelID string `json:"channel_id"`
}

type ChannelOutput struct {
	State          string              `json:"state"`
	Ordering       string              `json:"ordering"`
	Counterparty   ChannelCounterparty `json:"counterparty"`
	ConnectionHops []string            `json:"connection_hops"`
	Version        string              `json:"version"`
	PortID         string              `json:"port_id"`
	ChannelID      string              `json:"channel_id"`
}

// ConnectionOutput represents the IBC connection information queried from a chain's state for a particular connection.
type ConnectionOutput struct {
	ID           string                    `json:"id,omitempty" yaml:"id"`
	ClientID     string                    `json:"client_id,omitempty" yaml:"client_id"`
	Versions     []*ibcexported.Version    `json:"versions,omitempty" yaml:"versions"`
	State        string                    `json:"state,omitempty" yaml:"state"`
	Counterparty *ibcexported.Counterparty `json:"counterparty" yaml:"counterparty"`
	DelayPeriod  string                    `json:"delay_period,omitempty" yaml:"delay_period"`
}

type ConnectionOutputs []*ConnectionOutput

type ClientOutput struct {
	ClientID    string      `json:"client_id"`
	ClientState ClientState `json:"client_state"`
}

type ClientState struct {
	ChainID string `json:"chain_id"`
}

type ClientOutputs []*ClientOutput

type Wallet interface {
	KeyName() string
	FormattedAddress() string
	Mnemonic() string
	Address() []byte
}

type RelayerImplementation int64

const (
	CosmosRly RelayerImplementation = iota
	Hermes
	Hyperspace
)

// ChannelFilter provides the means for either creating an allowlist or a denylist of channels on the src chain
// which will be used to narrow down the list of channels a user wants to relay on.
type ChannelFilter struct {
	Rule        string
	ChannelList []string
}

type PathUpdateOptions struct {
	ChannelFilter *ChannelFilter
	SrcClientID   *string
	SrcConnID     *string
	SrcChainID    *string
	DstClientID   *string
	DstConnID     *string
	DstChainID    *string
}

type ICSConfig struct {
<<<<<<< HEAD
	ProviderVerOverride     string `yaml:"provider,omitempty" json:"provider,omitempty"`
	ConsumerVerOverride     string `yaml:"consumer,omitempty" json:"consumer,omitempty"`
	ConsumerCopyProviderKey func(int) bool
}

// GenesisConfig is used to start a chain from a pre-defined genesis state.
type GenesisConfig struct {
	// Genesis file contents for the chain (e.g. genesis.json for CometBFT chains).
	Contents []byte

	// If true, all validators will be emulated in the genesis file.
	// By default, only the first 2/3 (sorted by Voting Power desc) of validators will be emulated.
	AllValidators bool

	// MaxVals is a safeguard so that we don't accidentally emulate too many validators. Defaults to 10.
	// If more than MaxVals validators are required to meet 2/3 VP, the test will fail.
	MaxVals int
=======
	ProviderVerOverride     string         `yaml:"provider,omitempty" json:"provider,omitempty"`
	ConsumerVerOverride     string         `yaml:"consumer,omitempty" json:"consumer,omitempty"`
	ConsumerCopyProviderKey func(int) bool `yaml:"-" json:"-"`
>>>>>>> 3ea6fbce
}<|MERGE_RESOLUTION|>--- conflicted
+++ resolved
@@ -439,10 +439,9 @@
 }
 
 type ICSConfig struct {
-<<<<<<< HEAD
-	ProviderVerOverride     string `yaml:"provider,omitempty" json:"provider,omitempty"`
-	ConsumerVerOverride     string `yaml:"consumer,omitempty" json:"consumer,omitempty"`
-	ConsumerCopyProviderKey func(int) bool
+	ProviderVerOverride     string         `yaml:"provider,omitempty" json:"provider,omitempty"`
+	ConsumerVerOverride     string         `yaml:"consumer,omitempty" json:"consumer,omitempty"`
+	ConsumerCopyProviderKey func(int) bool `yaml:"-" json:"-"`
 }
 
 // GenesisConfig is used to start a chain from a pre-defined genesis state.
@@ -457,9 +456,4 @@
 	// MaxVals is a safeguard so that we don't accidentally emulate too many validators. Defaults to 10.
 	// If more than MaxVals validators are required to meet 2/3 VP, the test will fail.
 	MaxVals int
-=======
-	ProviderVerOverride     string         `yaml:"provider,omitempty" json:"provider,omitempty"`
-	ConsumerVerOverride     string         `yaml:"consumer,omitempty" json:"consumer,omitempty"`
-	ConsumerCopyProviderKey func(int) bool `yaml:"-" json:"-"`
->>>>>>> 3ea6fbce
 }