package ibc

<<<<<<< HEAD
import (
	"github.com/cosmos/cosmos-sdk/types"
	ibcexported "github.com/cosmos/ibc-go/v4/modules/core/03-connection/types"
)
=======
import ibcexported "github.com/cosmos/ibc-go/v5/modules/core/03-connection/types"
>>>>>>> 799410db

type ChainConfig struct {
	Type           string
	Name           string
	ChainID        string
	Images         []DockerImage
	Bin            string
	Bech32Prefix   string
	Denom          string
	GasPrices      string
	GasAdjustment  float64
	TrustingPeriod string
	NoHostMount    bool
}

func (c ChainConfig) MergeChainSpecConfig(other ChainConfig) ChainConfig {
	// Make several in-place modifications to c,
	// which is a value, not a reference,
	// and return the updated copy.

	if other.Type != "" {
		c.Type = other.Type
	}

	// Skip Name, as that is held in ChainSpec.ChainName.

	if other.ChainID != "" {
		c.ChainID = other.ChainID
	}

	if len(other.Images) > 0 {
		c.Images = append([]DockerImage(nil), other.Images...)
	}

	if other.Bin != "" {
		c.Bin = other.Bin
	}

	if other.Bech32Prefix != "" {
		c.Bech32Prefix = other.Bech32Prefix
	}

	if other.Denom != "" {
		c.Denom = other.Denom
	}

	if other.GasPrices != "" {
		c.GasPrices = other.GasPrices
	}

	// Skip GasAdjustment, so that 0.0 can be distinguished.

	if other.TrustingPeriod != "" {
		c.TrustingPeriod = other.TrustingPeriod
	}

	// Skip NoHostMount so that false can be distinguished.

	return c
}

// IsFullyConfigured reports whether all required fields have been set on c.
// It is possible for some fields, such as GasAdjustment and NoHostMount,
// to be their respective zero values and for IsFullyConfigured to still report true.
func (c ChainConfig) IsFullyConfigured() bool {
	return c.Type != "" &&
		c.Name != "" &&
		c.ChainID != "" &&
		len(c.Images) > 0 &&
		c.Bin != "" &&
		c.Bech32Prefix != "" &&
		c.Denom != "" &&
		c.GasPrices != "" &&
		c.TrustingPeriod != ""
}

type DockerImage struct {
	Repository string
	Version    string
}

// Ref returns the reference to use when e.g. creating a container.
func (i DockerImage) Ref() string {
	if i.Version == "" {
		return i.Repository + ":latest"
	}

	return i.Repository + ":" + i.Version
}

type WalletAmount struct {
	Address string
	Denom   string
	Amount  int64
}

type IBCTimeout struct {
	NanoSeconds uint64
	Height      uint64
}

type ContractStateModels struct {
	Key   string `json:"key"`
	Value string `json:"value"`
}

type DumpContractStateResponse struct {
	Models []ContractStateModels `json:"models"`
}

type ChannelCounterparty struct {
	PortID    string `json:"port_id"`
	ChannelID string `json:"channel_id"`
}

type ChannelOutput struct {
	State          string              `json:"state"`
	Ordering       string              `json:"ordering"`
	Counterparty   ChannelCounterparty `json:"counterparty"`
	ConnectionHops []string            `json:"connection_hops"`
	Version        string              `json:"version"`
	PortID         string              `json:"port_id"`
	ChannelID      string              `json:"channel_id"`
}

// ConnectionOutput represents the IBC connection information queried from a chain's state for a particular connection.
type ConnectionOutput struct {
	ID           string                    `json:"id,omitempty" yaml:"id"`
	ClientID     string                    `json:"client_id,omitempty" yaml:"client_id"`
	Versions     []*ibcexported.Version    `json:"versions,omitempty" yaml:"versions"`
	State        string                    `json:"state,omitempty" yaml:"state"`
	Counterparty *ibcexported.Counterparty `json:"counterparty" yaml:"counterparty"`
	DelayPeriod  string                    `json:"delay_period,omitempty" yaml:"delay_period"`
}

type ConnectionOutputs []*ConnectionOutput

type Wallet struct {
	Mnemonic string `json:"mnemonic"`
	Address  string `json:"address"`
	KeyName  string
}

func (w *Wallet) GetKeyName() string {
	return w.KeyName
}

func (w *Wallet) Bech32Address(bech32Prefix string) string {
	return types.MustBech32ifyAddressBytes(bech32Prefix, []byte(w.Address))
}

type RelayerImplementation int64

const (
	CosmosRly RelayerImplementation = iota
	Hermes
)<|MERGE_RESOLUTION|>--- conflicted
+++ resolved
@@ -1,13 +1,9 @@
 package ibc
 
-<<<<<<< HEAD
 import (
 	"github.com/cosmos/cosmos-sdk/types"
-	ibcexported "github.com/cosmos/ibc-go/v4/modules/core/03-connection/types"
+	ibcexported "github.com/cosmos/ibc-go/v5/modules/core/03-connection/types"
 )
-=======
-import ibcexported "github.com/cosmos/ibc-go/v5/modules/core/03-connection/types"
->>>>>>> 799410db
 
 type ChainConfig struct {
 	Type           string
