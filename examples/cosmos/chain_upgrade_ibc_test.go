--- conflicted
+++ resolved
@@ -56,11 +56,7 @@
 			ChainName: chainName,
 			Version:   initialVersion,
 			ChainConfig: ibc.ChainConfig{
-<<<<<<< HEAD
 				ModifyGenesis: cosmos.ModifyGenesis(shortVoteGenesis),
-=======
-				ModifyGenesis: cosmos.ModifyGenesisProposalTime(votingPeriod, maxDepositPeriod),
->>>>>>> c4bf11d6
 			},
 		},
 		{
