--- conflicted
+++ resolved
@@ -37,12 +37,8 @@
 					NumValidators: &numValsOne, NumFullNodes: &numFullNodesZero,
 				},
 				{
-<<<<<<< HEAD
 					Name: "ibc-go-simd", ChainName: "simd-50", Version: "v8.5.1", // sdk v0.50.10
-=======
-					Name: "ibc-go-simd", ChainName: "simd-50", Version: "feat-upgrade-sdk-v0.50", //sdk 0.50 alpha
 					NumValidators: &numValsOne, NumFullNodes: &numFullNodesZero,
->>>>>>> ba822f61
 				},
 			},
 			relayerVersion: "v2.5.2",
@@ -55,12 +51,8 @@
 					NumValidators: &numValsOne, NumFullNodes: &numFullNodesZero,
 				},
 				{
-<<<<<<< HEAD
 					Name: "ibc-go-simd", ChainName: "simd-50", Version: "v8.5.1", // sdk v0.50.10
-=======
-					Name: "ibc-go-simd", ChainName: "simd-50", Version: "feat-upgrade-sdk-v0.50", //sdk 0.50 alpha
 					NumValidators: &numValsOne, NumFullNodes: &numFullNodesZero,
->>>>>>> ba822f61
 				},
 			},
 			relayerVersion: "v2.5.2",
