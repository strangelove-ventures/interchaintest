--- conflicted
+++ resolved
@@ -33,19 +33,12 @@
 			name: "sdk 45 <-> 50",
 			chainSpecs: []*interchaintest.ChainSpec{
 				{
-<<<<<<< HEAD
 					Name: "gaia", ChainName: "gaia", Version: "v7.0.3", //sdk 0.45.6
 					NumValidators: &numValsOne, NumFullNodes: &numFullNodesZero,
 				},
 				{
 					Name: "ibc-go-simd", ChainName: "simd-50", Version: "feat-upgrade-sdk-v0.50", //sdk 0.50 alpha
 					NumValidators: &numValsOne, NumFullNodes: &numFullNodesZero,
-=======
-					Name: "gaia", ChainName: "gaia", Version: "v7.0.3", // sdk 0.45.6
-				},
-				{
-					Name: "ibc-go-simd", ChainName: "simd-50", Version: "feat-upgrade-sdk-v0.50", // sdk 0.50 alpha
->>>>>>> 9ac38ccb
 				},
 			},
 			relayerVersion: "colin-event-fix",
@@ -54,19 +47,12 @@
 			name: "sdk 47 <-> 50",
 			chainSpecs: []*interchaintest.ChainSpec{
 				{
-<<<<<<< HEAD
 					Name: "ibc-go-simd", ChainName: "simd-47", Version: "v7.2.0", //sdk 0.47.3
 					NumValidators: &numValsOne, NumFullNodes: &numFullNodesZero,
 				},
 				{
 					Name: "ibc-go-simd", ChainName: "simd-50", Version: "feat-upgrade-sdk-v0.50", //sdk 0.50 alpha
 					NumValidators: &numValsOne, NumFullNodes: &numFullNodesZero,
-=======
-					Name: "ibc-go-simd", ChainName: "simd-47", Version: "v7.2.0", // sdk 0.47.3
-				},
-				{
-					Name: "ibc-go-simd", ChainName: "simd-50", Version: "feat-upgrade-sdk-v0.50", // sdk 0.50 alpha
->>>>>>> 9ac38ccb
 				},
 			},
 			relayerVersion: "colin-event-fix",
