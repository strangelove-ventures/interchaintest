package polkadot_test

import (
	"context"
	"crypto/sha256"
	"encoding/hex"
	"testing"
<<<<<<< HEAD
	"encoding/json"
	"fmt"
=======
>>>>>>> 5baa47f7

	"github.com/strangelove-ventures/interchaintest/v7"
	"github.com/strangelove-ventures/interchaintest/v7/chain/cosmos"
	"github.com/strangelove-ventures/interchaintest/v7/ibc"
	"github.com/strangelove-ventures/interchaintest/v7/testreporter"
	"github.com/strangelove-ventures/interchaintest/v7/testutil"
<<<<<<< HEAD
	"github.com/icza/dyno"
=======
>>>>>>> 5baa47f7
	"github.com/stretchr/testify/require"
	"go.uber.org/zap/zaptest"
)

const (
	heightDelta    = uint64(20)
	votingPeriod       = "30s"
	maxDepositPeriod   = "10s"
)

// Spin up a simd chain, push a contract, and get that contract code from chain
func TestPushWasmClientCode(t *testing.T) {
	if testing.Short() {
		t.Skip()
	}

	t.Parallel()

	client, network := interchaintest.DockerSetup(t)

	rep := testreporter.NewNopReporter()
	eRep := rep.RelayerExecReporter(t)

	ctx := context.Background()

	// Override config files to support an ~2.5MB contract
	configFileOverrides := make(map[string]any)

	appTomlOverrides := make(testutil.Toml)
	configTomlOverrides := make(testutil.Toml)

	apiOverrides := make(testutil.Toml)
	apiOverrides["rpc-max-body-bytes"] = 2_000_000
	appTomlOverrides["api"] = apiOverrides

	rpcOverrides := make(testutil.Toml)
	rpcOverrides["max_body_bytes"] = 2_000_000
	rpcOverrides["max_header_bytes"] = 2_100_000
	configTomlOverrides["rpc"] = rpcOverrides

	//mempoolOverrides := make(testutil.Toml)
	//mempoolOverrides["max_tx_bytes"] = 6000000
	//configTomlOverrides["mempool"] = mempoolOverrides

	configFileOverrides["config/app.toml"] = appTomlOverrides
	configFileOverrides["config/config.toml"] = configTomlOverrides

	cf := interchaintest.NewBuiltinChainFactory(zaptest.NewLogger(t), []*interchaintest.ChainSpec{
		{ChainConfig: ibc.ChainConfig{
			Type:    "cosmos",
			Name:    "ibc-go-simd",
			ChainID: "simd",
			Images: []ibc.DockerImage{
				{
					Repository: "ghcr.io/strangelove-ventures/heighliner/ibc-go-simd",
					Version:    "feat-wasm-clients",
					UidGid:     "1025:1025",
				},
			},
			Bin:            "simd",
			Bech32Prefix:   "cosmos",
			Denom:          "stake",
			GasPrices:      "0.00stake",
			GasAdjustment:  1.3,
			TrustingPeriod: "504h",
			//EncodingConfig: WasmClientEncoding(),
			NoHostMount:         true,
			ConfigFileOverrides: configFileOverrides,
			ModifyGenesis: modifyGenesisShortProposals(votingPeriod, maxDepositPeriod),
		},
		},
	})

	chains, err := cf.Chains(t.Name())
	require.NoError(t, err)

	simd := chains[0]

	ic := interchaintest.NewInterchain().
		AddChain(simd)

	require.NoError(t, ic.Build(ctx, eRep, interchaintest.InterchainBuildOptions{
		TestName:          t.Name(),
		Client:            client,
		NetworkID:         network,
		BlockDatabaseFile: interchaintest.DefaultBlockDatabaseFilepath(),
		SkipPathCreation:  true, // Skip path creation, so we can have granular control over the process
	}))

	t.Cleanup(func() {
		_ = ic.Close()
	})

	// Create and Fund User Wallets
	fundAmount := int64(10_000_000_000)
	users := interchaintest.GetAndFundTestUsers(t, ctx, "default", int64(fundAmount), simd)
	simd1User := users[0]

	simd1UserBalInitial, err := simd.GetBalance(ctx, simd1User.FormattedAddress(), simd.Config().Denom)
	require.NoError(t, err)
	require.Equal(t, fundAmount, simd1UserBalInitial)

	simdChain := simd.(*cosmos.CosmosChain)

	// Verify a normal user cannot push a wasm light client contract
	_, err = simdChain.StoreClientContract(ctx, simd1User.KeyName(), "ics10_grandpa_cw.wasm")
	require.ErrorContains(t, err, "invalid authority")
	
	proposal := cosmos.TxProposalv1{
		Metadata: "none",
		Deposit: "500000000" + simdChain.Config().Denom, // greater than min deposit
		Title: "Grandpa Contract",
		Summary: "new grandpa contract",
	}

	proposalTx, codeHash, err := simdChain.PushNewWasmClientProposal(ctx, simd1User.KeyName(), "ics10_grandpa_cw.wasm", proposal)
	require.NoError(t, err, "error submitting new wasm contract proposal tx")

	height, err := simdChain.Height(ctx)
	require.NoError(t, err, "error fetching height before submit upgrade proposal")
	
	err = simdChain.VoteOnProposalAllValidators(ctx, proposalTx.ProposalID, cosmos.ProposalVoteYes)
	require.NoError(t, err, "failed to submit votes")

	_, err = cosmos.PollForProposalStatus(ctx, simdChain, height, height+heightDelta, proposalTx.ProposalID, cosmos.ProposalStatusPassed)
	require.NoError(t, err, "proposal status did not change to passed in expected number of blocks")

	err = testutil.WaitForBlocks(ctx, 2, simd)
	require.NoError(t, err)

	var getCodeQueryMsgRsp GetCodeQueryMsgResponse
	err = simdChain.QueryClientContractCode(ctx, codeHash, &getCodeQueryMsgRsp)
	codeHashByte32 := sha256.Sum256(getCodeQueryMsgRsp.Code)
	codeHash2 := hex.EncodeToString(codeHashByte32[:])
	t.Logf("Contract codeHash from code: %s", codeHash2)
	require.NoError(t, err)
	require.NotEmpty(t, getCodeQueryMsgRsp.Code)
	require.Equal(t, codeHash, codeHash2)
}

type GetCodeQueryMsgResponse struct {
	Code []byte `json:"code"`
}

func modifyGenesisShortProposals(votingPeriod string, maxDepositPeriod string) func(ibc.ChainConfig, []byte) ([]byte, error) {
	return func(chainConfig ibc.ChainConfig, genbz []byte) ([]byte, error) {
		g := make(map[string]interface{})
		if err := json.Unmarshal(genbz, &g); err != nil {
			return nil, fmt.Errorf("failed to unmarshal genesis file: %w", err)
		}
		if err := dyno.Set(g, votingPeriod, "app_state", "gov", "params", "voting_period"); err != nil {
			return nil, fmt.Errorf("failed to set voting period in genesis json: %w", err)
		}
		if err := dyno.Set(g, maxDepositPeriod, "app_state", "gov", "params", "max_deposit_period"); err != nil {
			return nil, fmt.Errorf("failed to set voting period in genesis json: %w", err)
		}
		if err := dyno.Set(g, chainConfig.Denom, "app_state", "gov", "params", "min_deposit", 0, "denom"); err != nil {
			return nil, fmt.Errorf("failed to set voting period in genesis json: %w", err)
		}
		out, err := json.Marshal(g)
		if err != nil {
			return nil, fmt.Errorf("failed to marshal genesis bytes to json: %w", err)
		}
		return out, nil
	}
}<|MERGE_RESOLUTION|>--- conflicted
+++ resolved
@@ -4,30 +4,24 @@
 	"context"
 	"crypto/sha256"
 	"encoding/hex"
-	"testing"
-<<<<<<< HEAD
 	"encoding/json"
 	"fmt"
-=======
->>>>>>> 5baa47f7
+	"testing"
 
+	"github.com/icza/dyno"
 	"github.com/strangelove-ventures/interchaintest/v7"
 	"github.com/strangelove-ventures/interchaintest/v7/chain/cosmos"
 	"github.com/strangelove-ventures/interchaintest/v7/ibc"
 	"github.com/strangelove-ventures/interchaintest/v7/testreporter"
 	"github.com/strangelove-ventures/interchaintest/v7/testutil"
-<<<<<<< HEAD
-	"github.com/icza/dyno"
-=======
->>>>>>> 5baa47f7
 	"github.com/stretchr/testify/require"
 	"go.uber.org/zap/zaptest"
 )
 
 const (
-	heightDelta    = uint64(20)
-	votingPeriod       = "30s"
-	maxDepositPeriod   = "10s"
+	heightDelta      = uint64(20)
+	votingPeriod     = "30s"
+	maxDepositPeriod = "10s"
 )
 
 // Spin up a simd chain, push a contract, and get that contract code from chain
@@ -88,7 +82,7 @@
 			//EncodingConfig: WasmClientEncoding(),
 			NoHostMount:         true,
 			ConfigFileOverrides: configFileOverrides,
-			ModifyGenesis: modifyGenesisShortProposals(votingPeriod, maxDepositPeriod),
+			ModifyGenesis:       modifyGenesisShortProposals(votingPeriod, maxDepositPeriod),
 		},
 		},
 	})
@@ -127,12 +121,12 @@
 	// Verify a normal user cannot push a wasm light client contract
 	_, err = simdChain.StoreClientContract(ctx, simd1User.KeyName(), "ics10_grandpa_cw.wasm")
 	require.ErrorContains(t, err, "invalid authority")
-	
+
 	proposal := cosmos.TxProposalv1{
 		Metadata: "none",
-		Deposit: "500000000" + simdChain.Config().Denom, // greater than min deposit
-		Title: "Grandpa Contract",
-		Summary: "new grandpa contract",
+		Deposit:  "500000000" + simdChain.Config().Denom, // greater than min deposit
+		Title:    "Grandpa Contract",
+		Summary:  "new grandpa contract",
 	}
 
 	proposalTx, codeHash, err := simdChain.PushNewWasmClientProposal(ctx, simd1User.KeyName(), "ics10_grandpa_cw.wasm", proposal)
@@ -140,7 +134,7 @@
 
 	height, err := simdChain.Height(ctx)
 	require.NoError(t, err, "error fetching height before submit upgrade proposal")
-	
+
 	err = simdChain.VoteOnProposalAllValidators(ctx, proposalTx.ProposalID, cosmos.ProposalVoteYes)
 	require.NoError(t, err, "failed to submit votes")
 
