package dockerutil

import (
	"bytes"
	"context"
	"errors"
	"fmt"
	"io"
	"strconv"
	"strings"
	"time"

	"github.com/docker/docker/api/types"
	"github.com/docker/docker/api/types/container"
	"github.com/docker/docker/api/types/filters"
	"github.com/docker/docker/api/types/network"
	"github.com/docker/docker/client"
	"github.com/docker/docker/errdefs"
	"github.com/docker/docker/pkg/stdcopy"
	"go.uber.org/zap"
)

// Image is a docker image.
type Image struct {
	log    *zap.Logger
	client *client.Client

	// NOTE: it might make sense for Image to have an ibc.DockerImage field,
	// but for now it is probably better to not have internal/dockerutil depend on ibc.
	repository, tag string

	networkID string
	testName  string
}

// NewImage returns a valid Image.
//
// "pool" and "networkID" are likely from DockerSetup.
// "testName" is from a (*testing.T).Name() and should match the t.Name() from DockerSetup to ensure proper cleanup.
//
// Most arguments (except tag) must be non-zero values or this function panics.
// If tag is absent, defaults to "latest".
// Currently, only public docker images are supported.
func NewImage(logger *zap.Logger, cli *client.Client, networkID string, testName string, repository, tag string) *Image {
	if logger == nil {
		panic(errors.New("nil logger"))
	}
	if cli == nil {
		panic(errors.New("client cannot be nil"))
	}
	if networkID == "" {
		panic(errors.New("networkID cannot be empty"))
	}
	if testName == "" {
		panic("testName cannot be empty")
	}
	if repository == "" {
		panic(errors.New("repository cannot be empty"))
	}
	if tag == "" {
		tag = "latest"
	}

	i := &Image{
		client:     cli,
		networkID:  networkID,
		repository: repository,
		tag:        tag,
		testName:   testName,
	}
	// Assign log after creating, so the imageRef method can be used.
	i.log = logger.With(
		zap.String("image", i.imageRef()),
		zap.String("test_name", testName),
	)
	return i
}

// ContainerOptions optionally configures starting a Container.
type ContainerOptions struct {
	// bind mounts: https://docs.docker.com/storage/bind-mounts/
	Binds []string

	// Environment variables
	Env []string

	// If blank, defaults to the container's default user.
	User string

	// If non-zero, will limit the amount of log lines returned.
	LogTail uint64
}

// ContainerExecResult is a wrapper type that wraps an exit code and associated output from stderr & stdout, along with
// an error in the case of some error occurring during container execution.
type ContainerExecResult struct {
	Err            error // Err is nil, unless some error occurs during the container lifecycle.
	ExitCode       int
	Stdout, Stderr []byte
}

// Run creates and runs a container invoking "cmd". The container resources are removed after exit.
//
// Run blocks until the command completes. Thus, Run is not suitable for daemons or servers. Use Start instead.
// A non-zero status code returns an error.
func (image *Image) Run(ctx context.Context, cmd []string, opts ContainerOptions) ContainerExecResult {
	c, err := image.Start(ctx, cmd, opts)
	if err != nil {
		return ContainerExecResult{
			Err:      err,
			ExitCode: -1,
			Stdout:   nil,
			Stderr:   nil,
		}
	}
	return c.Wait(ctx, opts.LogTail)
}

func (image *Image) imageRef() string {
	return image.repository + ":" + image.tag
}

// ensurePulled can only pull public images.
func (image *Image) ensurePulled(ctx context.Context) error {
	ref := image.imageRef()
	_, _, err := image.client.ImageInspectWithRaw(ctx, ref)
	if err != nil {
		rc, err := image.client.ImagePull(ctx, ref, types.ImagePullOptions{})
		if err != nil {
			return fmt.Errorf("pull image %s: %w", ref, err)
		}
		_, _ = io.Copy(io.Discard, rc)
		_ = rc.Close()
	}
	return nil
}

func (image *Image) createContainer(ctx context.Context, containerName, hostName string, cmd []string, opts ContainerOptions) (string, error) {
	// Although this shouldn't happen because the name includes randomness, in reality there seems to intermittent
	// chances of collisions.

	containers, err := image.client.ContainerList(ctx, types.ContainerListOptions{
		All:     true,
		Filters: filters.NewArgs(filters.Arg("name", containerName)),
	})
	if err != nil {
		return "", fmt.Errorf("unable to list containers: %w", err)
	}

	for _, c := range containers {
		if err := image.client.ContainerRemove(ctx, c.ID, types.ContainerRemoveOptions{
			RemoveVolumes: true,
			Force:         true,
		}); err != nil {
			return "", fmt.Errorf("unable to remove container %s: %w", containerName, err)
		}
	}

	cc, err := image.client.ContainerCreate(
		ctx,
		&container.Config{
			Image: image.imageRef(),

			Entrypoint: []string{},
			Cmd:        cmd,

			Env: opts.Env,

			Hostname: hostName,
			User:     opts.User,

			Labels: map[string]string{CleanupLabel: image.testName},
		},
		&container.HostConfig{
			Binds:           opts.Binds,
			PublishAllPorts: true, // Because we publish all ports, no need to expose specific ports.
			AutoRemove:      false,
		},
		&network.NetworkingConfig{
			EndpointsConfig: map[string]*network.EndpointSettings{
				image.networkID: {},
			},
		},
		nil,
		containerName,
	)
	if err != nil {
		return "", err
	}
	return cc.ID, nil
}

// Start pulls the image if not present, creates a container, and runs it.
func (image *Image) Start(ctx context.Context, cmd []string, opts ContainerOptions) (*Container, error) {
	if len(cmd) == 0 {
		panic(errors.New("cmd cannot be empty"))
	}

	if err := image.ensurePulled(ctx); err != nil {
		return nil, image.wrapErr(err)
	}

	var (
		containerName = SanitizeContainerName(image.testName + "-" + RandLowerCaseLetterString(6))
		hostName      = CondenseHostName(containerName)
		logger        = image.log.With(
			zap.String("command", strings.Join(cmd, " ")),
			zap.String("hostname", hostName),
			zap.String("container", containerName),
		)
	)

	cID, err := image.createContainer(ctx, containerName, hostName, cmd, opts)
	if err != nil {
		return nil, image.wrapErr(fmt.Errorf("create container %s: %w", containerName, err))
	}

	logger.Info("About to start container")

	err = StartContainer(ctx, image.client, cID)
	if err != nil {
		return nil, image.wrapErr(fmt.Errorf("start container %s: %w", containerName, err))
	}

	return &Container{
		Name:        containerName,
		Hostname:    hostName,
		log:         logger,
		image:       image,
		containerID: cID,
	}, nil
}

func (image *Image) wrapErr(err error) error {
	return fmt.Errorf("image %s:%s: %w", image.repository, image.tag, err)
}

// Container is a docker container. Use (*Image).Start to create a new container.
type Container struct {
	Name     string
	Hostname string

	log         *zap.Logger
	image       *Image
	containerID string
}

// Wait blocks until the container exits. Calling wait is not suitable for daemons and servers.
// A non-zero status code returns an error.
//
// Wait implicitly calls Stop.
<<<<<<< HEAD
func (c *Container) Wait(ctx context.Context) ContainerExecResult {
=======
// If logTail is non-zero, the stdout and stderr logs will be truncated at the end to that number of lines.
func (c *Container) Wait(ctx context.Context, logTail uint64) (stdout, stderr []byte, err error) {
>>>>>>> cc00fbba
	waitCh, errCh := c.image.client.ContainerWait(ctx, c.containerID, container.WaitConditionNotRunning)
	var exitCode int
	select {
	case <-ctx.Done():
		return ContainerExecResult{
			Err:      ctx.Err(),
			ExitCode: 1,
			Stdout:   nil,
			Stderr:   nil,
		}
	case err := <-errCh:
		return ContainerExecResult{
			Err:      err,
			ExitCode: 1,
			Stdout:   nil,
			Stderr:   nil,
		}
	case res := <-waitCh:
		exitCode = int(res.StatusCode)
		if res.Error != nil {
			return ContainerExecResult{
				Err:      errors.New(res.Error.Message),
				ExitCode: exitCode,
				Stdout:   nil,
				Stderr:   nil,
			}
		}
	}

	var (
		stdoutBuf = new(bytes.Buffer)
		stderrBuf = new(bytes.Buffer)
	)

	logOpts := types.ContainerLogsOptions{
		ShowStdout: true,
		ShowStderr: true,
	}
	if logTail != 0 {
		logOpts.Tail = strconv.FormatUint(logTail, 10)
	}

	rc, err := c.image.client.ContainerLogs(ctx, c.containerID, logOpts)
	if err != nil {
		return ContainerExecResult{
			Err:      err,
			ExitCode: exitCode,
			Stdout:   nil,
			Stderr:   nil,
		}
	}
	defer func() { _ = rc.Close() }()

	// Logs are multiplexed into one stream; see docs for ContainerLogs.
	_, err = stdcopy.StdCopy(stdoutBuf, stderrBuf, rc)
	if err != nil {
		return ContainerExecResult{
			Err:      err,
			ExitCode: exitCode,
			Stdout:   nil,
			Stderr:   nil,
		}
	}
	_ = rc.Close()

	err = c.Stop(10 * time.Second)
	if err != nil {
		c.log.Error("Failed to stop and remove container", zap.Error(err), zap.String("container_id", c.containerID))
	}

	if exitCode != 0 {
		out := strings.Join([]string{stdoutBuf.String(), stderrBuf.String()}, " ")
		return ContainerExecResult{
			Err:      fmt.Errorf("exit code %d: %s", exitCode, out),
			ExitCode: exitCode,
			Stdout:   nil,
			Stderr:   nil,
		}
	}

	return ContainerExecResult{
		Err:      nil,
		ExitCode: exitCode,
		Stdout:   stdoutBuf.Bytes(),
		Stderr:   stderrBuf.Bytes(),
	}
}

// Stop gives the container up to timeout to stop and remove itself from the network.
func (c *Container) Stop(timeout time.Duration) error {
	// Use timeout*2 to give both stop and remove container operations a chance to complete.
	ctx, cancel := context.WithTimeout(context.Background(), timeout*2)
	defer cancel()

	err := c.image.client.ContainerStop(ctx, c.containerID, &timeout)
	if err != nil {
		// Only return the error if it didn't match an already stopped, or a missing container.
		if !(errdefs.IsNotModified(err) || errdefs.IsNotFound(err)) {
			return c.image.wrapErr(fmt.Errorf("stop container %s: %w", c.Name, err))
		}
	}

	// RemoveContainerOptions duplicates (*dockertest.Resource).Prune.
	err = c.image.client.ContainerRemove(ctx, c.containerID, types.ContainerRemoveOptions{
		Force:         true,
		RemoveVolumes: true,
	})
	if err != nil && !errdefs.IsNotFound(err) {
		return c.image.wrapErr(fmt.Errorf("remove container %s: %w", c.Name, err))
	}

	return nil
}<|MERGE_RESOLUTION|>--- conflicted
+++ resolved
@@ -249,12 +249,8 @@
 // A non-zero status code returns an error.
 //
 // Wait implicitly calls Stop.
-<<<<<<< HEAD
-func (c *Container) Wait(ctx context.Context) ContainerExecResult {
-=======
 // If logTail is non-zero, the stdout and stderr logs will be truncated at the end to that number of lines.
 func (c *Container) Wait(ctx context.Context, logTail uint64) (stdout, stderr []byte, err error) {
->>>>>>> cc00fbba
 	waitCh, errCh := c.image.client.ContainerWait(ctx, c.containerID, container.WaitConditionNotRunning)
 	var exitCode int
 	select {
