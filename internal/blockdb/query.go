package blockdb

import (
	"context"
	"database/sql"
	"fmt"
	"time"
)

// Query is a service that queries the database.
type Query struct {
	db *sql.DB
}

func NewQuery(db *sql.DB) *Query {
	return &Query{db: db}
}

func timeToLocal(timeStr string) (time.Time, error) {
	t, err := time.Parse(time.RFC3339, timeStr)
	if err != nil {
		return time.Time{}, fmt.Errorf("time.Parse RFC3339: %w", err)
	}
	return t.In(time.Local), nil
}

type SchemaVersionResult struct {
	GitSha string
	// Always set to user's local time zone.
	CreatedAt time.Time
}

// CurrentSchemaVersion returns the latest git sha and time that produced the sqlite schema.
func (q *Query) CurrentSchemaVersion(ctx context.Context) (SchemaVersionResult, error) {
	row := q.db.QueryRowContext(ctx, `SELECT git_sha, created_at FROM schema_version ORDER BY id DESC limit 1`)
	var (
		res      SchemaVersionResult
		createAt string
	)
	if err := row.Scan(&res.GitSha, &createAt); err != nil {
		return res, err
	}
	t, err := timeToLocal(createAt)
	if err != nil {
		return res, fmt.Errorf("parse createdAt: %w", err)
	}
	res.CreatedAt = t
	return res, nil
}

// TestCaseResult is a combination of a single test case and single chain associated with the test case.
type TestCaseResult struct {
	ID          int64
	Name        string
	GitSha      string // Git commit that ran the test.
	CreatedAt   time.Time
	ChainPKey   int64  // chain primary key
	ChainID     string // E.g. osmosis-1001
	ChainType   string // E.g. cosmos, penumbra
	ChainHeight sql.NullInt64
	TxTotal     sql.NullInt64
}

// RecentTestCases returns aggregated data for each test case and chain combination.
func (q *Query) RecentTestCases(ctx context.Context, limit int) ([]TestCaseResult, error) {
	rows, err := q.db.QueryContext(ctx, `SELECT 
        test_case_id, test_case_created_at, test_case_name, test_case_git_sha, chain_kid, chain_id, chain_type, chain_height, tx_total
    FROM v_tx_agg 
    WHERE chain_kid IS NOT NULL
    ORDER BY test_case_id DESC, chain_id ASC LIMIT ?`, limit)
	if err != nil {
		return nil, err
	}
	defer rows.Close()
	var results []TestCaseResult
	for rows.Next() {
		var (
			res       TestCaseResult
			createdAt string
		)
		if err = rows.Scan(
			&res.ID,
			&createdAt,
			&res.Name,
			&res.GitSha,
			&res.ChainPKey,
			&res.ChainID,
			&res.ChainType,
			&res.ChainHeight,
			&res.TxTotal,
		); err != nil {
			return nil, err
		}
		t, err := timeToLocal(createdAt)
		if err != nil {
			return nil, fmt.Errorf("parse createdAt: %w", err)
		}
		res.CreatedAt = t
		results = append(results, res)
	}
	return results, nil
}

type CosmosMessageResult struct {
<<<<<<< HEAD
	ChainID   string // e.g. osmosis-1001
	ChainPkey int64  // chain primary key

=======
>>>>>>> 3befe79b
	Height int64
	Index  int
	Type   string // URI for proto definition, e.g. /ibc.core.client.v1.MsgCreateClient

	ClientChainID sql.NullString

	ClientID             sql.NullString
	CounterpartyClientID sql.NullString

	ConnID             sql.NullString
	CounterpartyConnID sql.NullString

	PortID             sql.NullString
	CounterpartyPortID sql.NullString

	ChannelID             sql.NullString
	CounterpartyChannelID sql.NullString
}

// CosmosMessages returns a summary of Cosmos messages for the chainID. In Cosmos, a transaction may have 1 or more
<<<<<<< HEAD
// associated messaged.
// chainPkey is the chain primary key "chain.id", not to be confused with the column "chain_id".
func (q *Query) CosmosMessages(ctx context.Context, chainPkey int64) ([]CosmosMessageResult, error) {
	rows, err := q.db.QueryContext(ctx, `SELECT 
        chain_kid
        , chain_id
        , block_height
    	, msg_n -- message index or position within the tx
		, type
		, client_chain_id
		, client_id
		, counterparty_client_id
		, conn_id
		, counterparty_conn_id
		, port_id
		, counterparty_port_id
		, channel_id
		, counterparty_channel_id
    FROM v_cosmos_messages
    WHERE chain_kid = ?
    ORDER BY block_height ASC , msg_n ASC`, chainPkey)
=======
// associated messages.
// The "chainID" is the database primary key, not the chain id as present in the Cosmos Chain Registry.
func (q *Query) CosmosMessages(ctx context.Context, chainID int64) ([]CosmosMessageResult, error) {
	rows, err := q.db.QueryContext(ctx, `SELECT 
        block_height
        , msg_n -- message index or position within the tx
        , type
        , client_chain_id
        , client_id
        , counterparty_client_id
        , conn_id
        , counterparty_conn_id
        , port_id
        , counterparty_port_id
        , channel_id
        , counterparty_channel_id
    FROM v_cosmos_messages
    WHERE chain_kid = ?
    ORDER BY block_height ASC , msg_n ASC`, chainID)
>>>>>>> 3befe79b
	if err != nil {
		return nil, err
	}
	defer rows.Close()
	var results []CosmosMessageResult
	for rows.Next() {
		var res CosmosMessageResult
		if err = rows.Scan(
<<<<<<< HEAD
			&res.ChainPkey,
			&res.ChainID,
=======
>>>>>>> 3befe79b
			&res.Height,
			&res.Index,
			&res.Type,
			&res.ClientChainID,
			&res.ClientID,
			&res.CounterpartyClientID,
			&res.ConnID,
			&res.CounterpartyConnID,
			&res.PortID,
			&res.CounterpartyPortID,
			&res.ChannelID,
			&res.CounterpartyChannelID,
		); err != nil {
			return nil, err
		}
		results = append(results, res)
	}
	return results, nil
<<<<<<< HEAD
}

type TxResult struct {
	Height int64
	Tx     []byte
}

// Transactions returns TxResults only for blocks with transactions present.
// chainPkey is the chain primary key "chain.id", not to be confused with the column "chain_id".
func (q *Query) Transactions(ctx context.Context, chainPkey int64) ([]TxResult, error) {
	rows, err := q.db.QueryContext(ctx, `SELECT block.height, tx.data FROM tx 
    INNER JOIN block on tx.fk_block_id = block.id
    INNER JOIN chain on block.fk_chain_id = chain.id
	WHERE chain.id = ?
	ORDER BY block.height ASC, tx.id ASC`, chainPkey)
	if err != nil {
		return nil, err
	}
	defer rows.Close()

	var results []TxResult
	for rows.Next() {
		var res TxResult
		if err := rows.Scan(&res.Height, &res.Tx); err != nil {
			return nil, err
		}
		results = append(results, res)
	}

	return results, nil
=======
>>>>>>> 3befe79b
}<|MERGE_RESOLUTION|>--- conflicted
+++ resolved
@@ -102,12 +102,9 @@
 }
 
 type CosmosMessageResult struct {
-<<<<<<< HEAD
 	ChainID   string // e.g. osmosis-1001
 	ChainPkey int64  // chain primary key
 
-=======
->>>>>>> 3befe79b
 	Height int64
 	Index  int
 	Type   string // URI for proto definition, e.g. /ibc.core.client.v1.MsgCreateClient
@@ -128,34 +125,13 @@
 }
 
 // CosmosMessages returns a summary of Cosmos messages for the chainID. In Cosmos, a transaction may have 1 or more
-<<<<<<< HEAD
-// associated messaged.
+// associated messages.
 // chainPkey is the chain primary key "chain.id", not to be confused with the column "chain_id".
 func (q *Query) CosmosMessages(ctx context.Context, chainPkey int64) ([]CosmosMessageResult, error) {
 	rows, err := q.db.QueryContext(ctx, `SELECT 
-        chain_kid
+        block_height
         , chain_id
         , block_height
-    	, msg_n -- message index or position within the tx
-		, type
-		, client_chain_id
-		, client_id
-		, counterparty_client_id
-		, conn_id
-		, counterparty_conn_id
-		, port_id
-		, counterparty_port_id
-		, channel_id
-		, counterparty_channel_id
-    FROM v_cosmos_messages
-    WHERE chain_kid = ?
-    ORDER BY block_height ASC , msg_n ASC`, chainPkey)
-=======
-// associated messages.
-// The "chainID" is the database primary key, not the chain id as present in the Cosmos Chain Registry.
-func (q *Query) CosmosMessages(ctx context.Context, chainID int64) ([]CosmosMessageResult, error) {
-	rows, err := q.db.QueryContext(ctx, `SELECT 
-        block_height
         , msg_n -- message index or position within the tx
         , type
         , client_chain_id
@@ -169,8 +145,7 @@
         , counterparty_channel_id
     FROM v_cosmos_messages
     WHERE chain_kid = ?
-    ORDER BY block_height ASC , msg_n ASC`, chainID)
->>>>>>> 3befe79b
+    ORDER BY block_height ASC , msg_n ASC`, chainPkey)
 	if err != nil {
 		return nil, err
 	}
@@ -179,11 +154,8 @@
 	for rows.Next() {
 		var res CosmosMessageResult
 		if err = rows.Scan(
-<<<<<<< HEAD
 			&res.ChainPkey,
 			&res.ChainID,
-=======
->>>>>>> 3befe79b
 			&res.Height,
 			&res.Index,
 			&res.Type,
@@ -202,7 +174,6 @@
 		results = append(results, res)
 	}
 	return results, nil
-<<<<<<< HEAD
 }
 
 type TxResult struct {
@@ -233,6 +204,4 @@
 	}
 
 	return results, nil
-=======
->>>>>>> 3befe79b
 }