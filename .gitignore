# Don't commit the interchaintest.test file,
# regardless of where it was built.
interchaintest.test
<<<<<<< HEAD

/bin
.idea
=======
.idea
/bin
>>>>>>> 110aa579
vendor<|MERGE_RESOLUTION|>--- conflicted
+++ resolved
@@ -1,12 +1,6 @@
 # Don't commit the interchaintest.test file,
 # regardless of where it was built.
 interchaintest.test
-<<<<<<< HEAD
-
-/bin
-.idea
-=======
 .idea
 /bin
->>>>>>> 110aa579
 vendor