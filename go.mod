--- conflicted
+++ resolved
@@ -6,13 +6,9 @@
 
 require (
 	cosmossdk.io/math v1.2.0
-<<<<<<< HEAD
-	cosmossdk.io/store v1.0.0
+	cosmossdk.io/store v1.0.1
 	cosmossdk.io/x/circuit v0.1.0
 	cosmossdk.io/x/feegrant v0.1.0
-=======
-	cosmossdk.io/store v1.0.1
->>>>>>> 2f014d30
 	cosmossdk.io/x/upgrade v0.1.0
 	github.com/99designs/keyring v1.2.2
 	github.com/BurntSushi/toml v1.3.2
