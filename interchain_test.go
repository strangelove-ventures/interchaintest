package ibctest_test

import (
	"context"
	"fmt"
	"testing"

	"github.com/cosmos/cosmos-sdk/codec"
	codectypes "github.com/cosmos/cosmos-sdk/codec/types"
	cryptocodec "github.com/cosmos/cosmos-sdk/crypto/codec"
	"github.com/cosmos/cosmos-sdk/crypto/hd"
	"github.com/cosmos/cosmos-sdk/crypto/keyring"
	sdk "github.com/cosmos/cosmos-sdk/types"
	ibctest "github.com/strangelove-ventures/ibctest/v6"
	"github.com/strangelove-ventures/ibctest/v6/chain/cosmos"
	"github.com/strangelove-ventures/ibctest/v6/ibc"
	"github.com/strangelove-ventures/ibctest/v6/relayer/rly"
	"github.com/strangelove-ventures/ibctest/v6/testreporter"
	"github.com/strangelove-ventures/ibctest/v6/testutil"
	"github.com/stretchr/testify/require"
	"go.uber.org/zap"
	"go.uber.org/zap/zaptest"

	transfertypes "github.com/cosmos/ibc-go/v6/modules/apps/transfer/types"
	clienttypes "github.com/cosmos/ibc-go/v6/modules/core/02-client/types"
)

func TestInterchain_DuplicateChain(t *testing.T) {
	if testing.Short() {
		t.Skip("skipping in short mode")
	}

	t.Parallel()

	client, network := ibctest.DockerSetup(t)

	cf := ibctest.NewBuiltinChainFactory(zaptest.NewLogger(t), []*ibctest.ChainSpec{
		// Two otherwise identical chains that only differ by ChainID.
		{Name: "gaia", ChainName: "g1", Version: "v7.0.1"},
		{Name: "gaia", ChainName: "g2", Version: "v7.0.1"},
	})

	chains, err := cf.Chains(t.Name())
	require.NoError(t, err)

	gaia0, gaia1 := chains[0], chains[1]

	r := ibctest.NewBuiltinRelayerFactory(ibc.CosmosRly, zaptest.NewLogger(t)).Build(
		t, client, network,
	)

	ic := ibctest.NewInterchain().
		AddChain(gaia0).
		AddChain(gaia1).
		AddRelayer(r, "r").
		AddLink(ibctest.InterchainLink{
			Chain1:  gaia0,
			Chain2:  gaia1,
			Relayer: r,
		})

	rep := testreporter.NewNopReporter()
	eRep := rep.RelayerExecReporter(t)

	ctx := context.Background()
	require.NoError(t, ic.Build(ctx, eRep, ibctest.InterchainBuildOptions{
		TestName:  t.Name(),
		Client:    client,
		NetworkID: network,

		SkipPathCreation: true,
	}))
	_ = ic.Close()
}

func TestInterchain_GetRelayerWallets(t *testing.T) {
	if testing.Short() {
		t.Skip("skipping in short mode")
	}

	t.Parallel()

	client, network := ibctest.DockerSetup(t)

	cf := ibctest.NewBuiltinChainFactory(zaptest.NewLogger(t), []*ibctest.ChainSpec{
		// Two otherwise identical chains that only differ by ChainID.
		{Name: "gaia", ChainName: "g1", Version: "v7.0.1", ChainConfig: ibc.ChainConfig{ChainID: "cosmoshub-0"}},
		{Name: "gaia", ChainName: "g2", Version: "v7.0.1", ChainConfig: ibc.ChainConfig{ChainID: "cosmoshub-1"}},
	})

	chains, err := cf.Chains(t.Name())
	require.NoError(t, err)

	gaia0, gaia1 := chains[0], chains[1]

	r := ibctest.NewBuiltinRelayerFactory(ibc.CosmosRly, zaptest.NewLogger(t)).Build(
		t, client, network,
	)

	ic := ibctest.NewInterchain().
		AddChain(gaia0).
		AddChain(gaia1).
		AddRelayer(r, "r").
		AddLink(ibctest.InterchainLink{
			Chain1:  gaia0,
			Chain2:  gaia1,
			Relayer: r,
		})

	rep := testreporter.NewNopReporter()
	eRep := rep.RelayerExecReporter(t)

	ctx := context.Background()
	require.NoError(t, ic.Build(ctx, eRep, ibctest.InterchainBuildOptions{
		TestName:  t.Name(),
		Client:    client,
		NetworkID: network,

		SkipPathCreation: true,
	}))

	var (
		g1Wallet    ibc.Wallet
		g2Wallet    ibc.Wallet
		walletFound bool
	)

	t.Run("Chain one wallet is returned", func(t *testing.T) {
		g1Wallet, walletFound = r.GetWallet(chains[0].Config().ChainID)
		require.True(t, walletFound)
		require.NotEmpty(t, g1Wallet.Address)
		require.NotEmpty(t, g1Wallet.Mnemonic)
	})

	t.Run("Chain two wallet is returned", func(t *testing.T) {
		g2Wallet, walletFound = r.GetWallet(chains[1].Config().ChainID)
		require.True(t, walletFound)
		require.NotEmpty(t, g2Wallet.Address)
		require.NotEmpty(t, g2Wallet.Mnemonic)
	})

	t.Run("Different wallets are returned", func(t *testing.T) {
		require.NotEqual(t, g1Wallet.Address, g2Wallet.Address)
		require.NotEqual(t, g1Wallet.Mnemonic, g2Wallet.Mnemonic)
	})

	t.Run("Wallet for different chain does not exist", func(t *testing.T) {
		_, ok := r.GetWallet("cosmoshub-does-not-exist")
		require.False(t, ok)
	})

	_ = ic.Close()
}

func TestInterchain_CreateUser(t *testing.T) {
	if testing.Short() {
		t.Skip("skipping in short mode")
	}

	t.Parallel()

	client, network := ibctest.DockerSetup(t)

	cf := ibctest.NewBuiltinChainFactory(zaptest.NewLogger(t), []*ibctest.ChainSpec{
		// Two otherwise identical chains that only differ by ChainID.
		{Name: "gaia", ChainName: "g1", Version: "v7.0.1", ChainConfig: ibc.ChainConfig{ChainID: "cosmoshub-0"}},
	})

	chains, err := cf.Chains(t.Name())
	require.NoError(t, err)

	gaia0 := chains[0]

	ic := ibctest.NewInterchain().AddChain(gaia0)
	defer ic.Close()

	rep := testreporter.NewNopReporter()
	eRep := rep.RelayerExecReporter(t)

	ctx := context.Background()
	require.NoError(t, ic.Build(ctx, eRep, ibctest.InterchainBuildOptions{
		TestName:  t.Name(),
		Client:    client,
		NetworkID: network,
	}))

	t.Run("with mnemonic", func(t *testing.T) {
		keyName := "mnemonic-user-name"

		registry := codectypes.NewInterfaceRegistry()
		cryptocodec.RegisterInterfaces(registry)
		cdc := codec.NewProtoCodec(registry)

		kr := keyring.NewInMemory(cdc)
		_, mnemonic, err := kr.NewMnemonic(
			keyName,
			keyring.English,
			hd.CreateHDPath(sdk.CoinType, 0, 0).String(),
			"", // Empty passphrase.
			hd.Secp256k1,
		)

		require.NoError(t, err)
		require.NotEmpty(t, mnemonic)

		user, err := ibctest.GetAndFundTestUserWithMnemonic(ctx, keyName, mnemonic, 10000, gaia0)
		require.NoError(t, err)
		require.NoError(t, testutil.WaitForBlocks(ctx, 2, gaia0))
		require.NotEmpty(t, user.Address)
		require.NotEmpty(t, user.KeyName)

		actualBalance, err := gaia0.GetBalance(ctx, user.Bech32Address(gaia0.Config().Bech32Prefix), gaia0.Config().Denom)
		require.NoError(t, err)
		require.Equal(t, int64(10000), actualBalance)

	})

	t.Run("without mnemonic", func(t *testing.T) {
		keyName := "regular-user-name"
		users := ibctest.GetAndFundTestUsers(t, ctx, keyName, 10000, gaia0)
		require.NoError(t, testutil.WaitForBlocks(ctx, 2, gaia0))
		require.Len(t, users, 1)
		require.NotEmpty(t, users[0].Address)
		require.NotEmpty(t, users[0].KeyName)

		actualBalance, err := gaia0.GetBalance(ctx, users[0].Bech32Address(gaia0.Config().Bech32Prefix), gaia0.Config().Denom)
		require.NoError(t, err)
		require.Equal(t, int64(10000), actualBalance)
	})
}

func TestCosmosChain_BroadcastTx(t *testing.T) {
	if testing.Short() {
		t.Skip("skipping in short mode")
	}

	t.Parallel()

	client, network := ibctest.DockerSetup(t)

	cf := ibctest.NewBuiltinChainFactory(zaptest.NewLogger(t), []*ibctest.ChainSpec{
		// Two otherwise identical chains that only differ by ChainID.
		{Name: "gaia", ChainName: "g1", Version: "v7.0.1", ChainConfig: ibc.ChainConfig{ChainID: "cosmoshub-0"}},
		{Name: "gaia", ChainName: "g2", Version: "v7.0.1", ChainConfig: ibc.ChainConfig{ChainID: "cosmoshub-1"}},
	})

	chains, err := cf.Chains(t.Name())
	require.NoError(t, err)

	gaia0, gaia1 := chains[0], chains[1]

	r := ibctest.NewBuiltinRelayerFactory(ibc.CosmosRly, zaptest.NewLogger(t)).Build(
		t, client, network,
	)

	pathName := "p"
	ic := ibctest.NewInterchain().
		AddChain(gaia0).
		AddChain(gaia1).
		AddRelayer(r, "r").
		AddLink(ibctest.InterchainLink{
			Chain1:  gaia0,
			Chain2:  gaia1,
			Relayer: r,
			Path:    pathName,
		})

	rep := testreporter.NewNopReporter()
	eRep := rep.RelayerExecReporter(t)

	ctx := context.Background()
	require.NoError(t, ic.Build(ctx, eRep, ibctest.InterchainBuildOptions{
		TestName:  t.Name(),
		Client:    client,
		NetworkID: network,
	}))

	testUser := ibctest.GetAndFundTestUsers(t, ctx, "gaia-user-1", 10_000_000, gaia0)[0]

	sendAmount := int64(10000)

	t.Run("relayer starts", func(t *testing.T) {
		require.NoError(t, r.StartRelayer(ctx, eRep, pathName))
	})

	t.Run("broadcast success", func(t *testing.T) {
		b := cosmos.NewBroadcaster(t, gaia0.(*cosmos.CosmosChain))
		transferAmount := sdk.Coin{Denom: gaia0.Config().Denom, Amount: sdk.NewInt(sendAmount)}
		memo := ""

<<<<<<< HEAD
		msg := transfertypes.NewMsgTransfer("transfer", "channel-0", transferAmount, testUser.Bech32Address(gaia0.Config().Bech32Prefix), testUser.Bech32Address(gaia1.Config().Bech32Prefix), clienttypes.NewHeight(1, 1000), 0, memo)
=======
		msg := transfertypes.NewMsgTransfer(
			"transfer",
			"channel-0",
			transferAmount,
			testUser.Bech32Address(gaia0.Config().Bech32Prefix),
			testUser.Bech32Address(gaia1.Config().Bech32Prefix),
			clienttypes.NewHeight(1, 1000),
			0,
			"",
		)
>>>>>>> e8388a0b
		resp, err := cosmos.BroadcastTx(ctx, b, testUser, msg)
		require.NoError(t, err)
		assertTransactionIsValid(t, resp)
	})

	t.Run("transfer success", func(t *testing.T) {
		require.NoError(t, testutil.WaitForBlocks(ctx, 5, gaia0, gaia1))

		srcDenomTrace := transfertypes.ParseDenomTrace(transfertypes.GetPrefixedDenom("transfer", "channel-0", gaia0.Config().Denom))
		dstIbcDenom := srcDenomTrace.IBCDenom()

		dstFinalBalance, err := gaia1.GetBalance(ctx, testUser.Bech32Address(gaia1.Config().Bech32Prefix), dstIbcDenom)
		require.NoError(t, err, "failed to get balance from dest chain")
		require.Equal(t, sendAmount, dstFinalBalance)
	})
}

// An external package that imports ibctest may not provide a GitSha when they provide a BlockDatabaseFile.
// The GitSha field is documented as optional, so this should succeed.
func TestInterchain_OmitGitSHA(t *testing.T) {
	if testing.Short() {
		t.Skip("skipping in short mode")
	}

	t.Parallel()

	client, network := ibctest.DockerSetup(t)

	cf := ibctest.NewBuiltinChainFactory(zaptest.NewLogger(t), []*ibctest.ChainSpec{
		{Name: "gaia", Version: "v7.0.1"},
	})

	chains, err := cf.Chains(t.Name())
	require.NoError(t, err)
	gaia := chains[0]

	ic := ibctest.NewInterchain().
		AddChain(gaia)

	rep := testreporter.NewNopReporter()
	eRep := rep.RelayerExecReporter(t)
	ctx := context.Background()
	require.NoError(t, ic.Build(ctx, eRep, ibctest.InterchainBuildOptions{
		TestName:  t.Name(),
		Client:    client,
		NetworkID: network,

		SkipPathCreation: true,

		BlockDatabaseFile: ":memory:",
	}))
	_ = ic.Close()
}

func TestInterchain_ConflictRejection(t *testing.T) {
	t.Run("duplicate chain", func(t *testing.T) {
		cf := ibctest.NewBuiltinChainFactory(zap.NewNop(), []*ibctest.ChainSpec{
			{Name: "gaia", Version: "v7.0.1", ChainConfig: ibc.ChainConfig{ChainID: "cosmoshub-0"}},
		})

		chains, err := cf.Chains(t.Name())
		require.NoError(t, err)
		chain := chains[0]

		exp := fmt.Sprintf("chain %v was already added", chain)
		require.PanicsWithError(t, exp, func() {
			_ = ibctest.NewInterchain().AddChain(chain).AddChain(chain)
		})
	})

	t.Run("chain name", func(t *testing.T) {
		cf := ibctest.NewBuiltinChainFactory(zap.NewNop(), []*ibctest.ChainSpec{
			// Different ChainID, but explicit ChainName used twice.
			{Name: "gaia", ChainName: "g", Version: "v7.0.1", ChainConfig: ibc.ChainConfig{ChainID: "cosmoshub-0"}},
			{Name: "gaia", ChainName: "g", Version: "v7.0.1", ChainConfig: ibc.ChainConfig{ChainID: "cosmoshub-1"}},
		})

		chains, err := cf.Chains(t.Name())
		require.NoError(t, err)

		require.PanicsWithError(t, "a chain with name g already exists", func() {
			_ = ibctest.NewInterchain().AddChain(chains[0]).AddChain(chains[1])
		})
	})

	t.Run("chain ID", func(t *testing.T) {
		cf := ibctest.NewBuiltinChainFactory(zap.NewNop(), []*ibctest.ChainSpec{
			// Valid ChainName but duplicate ChainID.
			{Name: "gaia", ChainName: "g1", Version: "v7.0.1", ChainConfig: ibc.ChainConfig{ChainID: "cosmoshub-0"}},
			{Name: "gaia", ChainName: "g2", Version: "v7.0.1", ChainConfig: ibc.ChainConfig{ChainID: "cosmoshub-0"}},
		})

		chains, err := cf.Chains(t.Name())
		require.NoError(t, err)

		require.PanicsWithError(t, "a chain with ID cosmoshub-0 already exists", func() {
			_ = ibctest.NewInterchain().AddChain(chains[0]).AddChain(chains[1])
		})
	})

	t.Run("duplicate relayer", func(t *testing.T) {
		var r rly.CosmosRelayer

		exp := fmt.Sprintf("relayer %v was already added", &r)
		require.PanicsWithError(t, exp, func() {
			_ = ibctest.NewInterchain().AddRelayer(&r, "r1").AddRelayer(&r, "r2")
		})
	})

	t.Run("relayer name", func(t *testing.T) {
		var r1, r2 rly.CosmosRelayer

		require.PanicsWithError(t, "a relayer with name r already exists", func() {
			_ = ibctest.NewInterchain().AddRelayer(&r1, "r").AddRelayer(&r2, "r")
		})
	})
}

func TestInterchain_AddNil(t *testing.T) {
	require.PanicsWithError(t, "cannot add nil chain", func() {
		_ = ibctest.NewInterchain().AddChain(nil)
	})

	require.PanicsWithError(t, "cannot add nil relayer", func() {
		_ = ibctest.NewInterchain().AddRelayer(nil, "r")
	})
}

func assertTransactionIsValid(t *testing.T, resp sdk.TxResponse) {
	require.NotNil(t, resp)
	require.NotEqual(t, 0, resp.GasUsed)
	require.NotEqual(t, 0, resp.GasWanted)
	require.Equal(t, uint32(0), resp.Code)
	require.NotEmpty(t, resp.Data)
	require.NotEmpty(t, resp.TxHash)
	require.NotEmpty(t, resp.Events)
}<|MERGE_RESOLUTION|>--- conflicted
+++ resolved
@@ -286,11 +286,7 @@
 	t.Run("broadcast success", func(t *testing.T) {
 		b := cosmos.NewBroadcaster(t, gaia0.(*cosmos.CosmosChain))
 		transferAmount := sdk.Coin{Denom: gaia0.Config().Denom, Amount: sdk.NewInt(sendAmount)}
-		memo := ""
-
-<<<<<<< HEAD
-		msg := transfertypes.NewMsgTransfer("transfer", "channel-0", transferAmount, testUser.Bech32Address(gaia0.Config().Bech32Prefix), testUser.Bech32Address(gaia1.Config().Bech32Prefix), clienttypes.NewHeight(1, 1000), 0, memo)
-=======
+
 		msg := transfertypes.NewMsgTransfer(
 			"transfer",
 			"channel-0",
@@ -301,7 +297,6 @@
 			0,
 			"",
 		)
->>>>>>> e8388a0b
 		resp, err := cosmos.BroadcastTx(ctx, b, testUser, msg)
 		require.NoError(t, err)
 		assertTransactionIsValid(t, resp)
