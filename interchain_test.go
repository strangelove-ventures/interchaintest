package interchaintest_test

import (
	"context"
	"fmt"
	"testing"

<<<<<<< HEAD
	sdkmath "cosmossdk.io/math"
=======
	"cosmossdk.io/math"
>>>>>>> 8e02aef8
	"github.com/cosmos/cosmos-sdk/codec"
	codectypes "github.com/cosmos/cosmos-sdk/codec/types"
	cryptocodec "github.com/cosmos/cosmos-sdk/crypto/codec"
	"github.com/cosmos/cosmos-sdk/crypto/hd"
	"github.com/cosmos/cosmos-sdk/crypto/keyring"
	sdk "github.com/cosmos/cosmos-sdk/types"
	"github.com/strangelove-ventures/interchaintest/v7"
	"github.com/strangelove-ventures/interchaintest/v7/chain/cosmos"
	"github.com/strangelove-ventures/interchaintest/v7/ibc"
	"github.com/strangelove-ventures/interchaintest/v7/relayer/rly"
	"github.com/strangelove-ventures/interchaintest/v7/testreporter"
	"github.com/strangelove-ventures/interchaintest/v7/testutil"
	"github.com/stretchr/testify/require"
	"go.uber.org/zap"
	"go.uber.org/zap/zaptest"

	transfertypes "github.com/cosmos/ibc-go/v7/modules/apps/transfer/types"
	clienttypes "github.com/cosmos/ibc-go/v7/modules/core/02-client/types"
)

func TestInterchain_DuplicateChain_CosmosRly(t *testing.T) {
	duplicateChainTest(t, ibc.CosmosRly)
}

func TestInterchain_DuplicateChain_HermesRelayer(t *testing.T) {
	duplicateChainTest(t, ibc.Hermes)
}

func duplicateChainTest(t *testing.T, relayerImpl ibc.RelayerImplementation) {
	if testing.Short() {
		t.Skip("skipping in short mode")
	}

	t.Parallel()

	client, network := interchaintest.DockerSetup(t)

	cf := interchaintest.NewBuiltinChainFactory(zaptest.NewLogger(t), []*interchaintest.ChainSpec{
		// Two otherwise identical chains that only differ by ChainID.
		{Name: "gaia", ChainName: "g1", Version: "v7.0.1"},
		{Name: "gaia", ChainName: "g2", Version: "v7.0.1"},
	})

	chains, err := cf.Chains(t.Name())
	require.NoError(t, err)

	gaia0, gaia1 := chains[0], chains[1]

	r := interchaintest.NewBuiltinRelayerFactory(relayerImpl, zaptest.NewLogger(t)).Build(
		t, client, network,
	)

	ic := interchaintest.NewInterchain().
		AddChain(gaia0).
		AddChain(gaia1).
		AddRelayer(r, "r").
		AddLink(interchaintest.InterchainLink{
			Chain1:  gaia0,
			Chain2:  gaia1,
			Relayer: r,
		})

	rep := testreporter.NewNopReporter()
	eRep := rep.RelayerExecReporter(t)

	ctx := context.Background()
	require.NoError(t, ic.Build(ctx, eRep, interchaintest.InterchainBuildOptions{
		TestName:  t.Name(),
		Client:    client,
		NetworkID: network,

		SkipPathCreation: true,
	}))
	_ = ic.Close()
}

func TestInterchain_GetRelayerWallets_CosmosRly(t *testing.T) {
	getRelayerWalletsTest(t, ibc.CosmosRly)
}

func TestInterchain_GetRelayerWallets_HermesRelayer(t *testing.T) {
	getRelayerWalletsTest(t, ibc.Hermes)
}

func getRelayerWalletsTest(t *testing.T, relayerImpl ibc.RelayerImplementation) {
	if testing.Short() {
		t.Skip("skipping in short mode")
	}

	t.Parallel()

	client, network := interchaintest.DockerSetup(t)

	cf := interchaintest.NewBuiltinChainFactory(zaptest.NewLogger(t), []*interchaintest.ChainSpec{
		// Two otherwise identical chains that only differ by ChainID.
		{Name: "gaia", ChainName: "g1", Version: "v7.0.1", ChainConfig: ibc.ChainConfig{ChainID: "cosmoshub-0"}},
		{Name: "gaia", ChainName: "g2", Version: "v7.0.1", ChainConfig: ibc.ChainConfig{ChainID: "cosmoshub-1"}},
	})

	chains, err := cf.Chains(t.Name())
	require.NoError(t, err)

	gaia0, gaia1 := chains[0], chains[1]

	r := interchaintest.NewBuiltinRelayerFactory(relayerImpl, zaptest.NewLogger(t)).Build(
		t, client, network,
	)

	ic := interchaintest.NewInterchain().
		AddChain(gaia0).
		AddChain(gaia1).
		AddRelayer(r, "r").
		AddLink(interchaintest.InterchainLink{
			Chain1:  gaia0,
			Chain2:  gaia1,
			Relayer: r,
		})

	rep := testreporter.NewNopReporter()
	eRep := rep.RelayerExecReporter(t)

	ctx := context.Background()
	require.NoError(t, ic.Build(ctx, eRep, interchaintest.InterchainBuildOptions{
		TestName:  t.Name(),
		Client:    client,
		NetworkID: network,

		SkipPathCreation: true,
	}))

	var (
		g1Wallet    ibc.Wallet
		g2Wallet    ibc.Wallet
		walletFound bool
	)

	t.Run("Chain one wallet is returned", func(t *testing.T) {
		g1Wallet, walletFound = r.GetWallet(chains[0].Config().ChainID)
		require.True(t, walletFound)
		require.NotEmpty(t, g1Wallet.Address())
		require.NotEmpty(t, g1Wallet.Mnemonic())
	})

	t.Run("Chain two wallet is returned", func(t *testing.T) {
		g2Wallet, walletFound = r.GetWallet(chains[1].Config().ChainID)
		require.True(t, walletFound)
		require.NotEmpty(t, g2Wallet.Address())
		require.NotEmpty(t, g2Wallet.Mnemonic())
	})

	t.Run("Different wallets are returned", func(t *testing.T) {
		require.NotEqual(t, g1Wallet.Address(), g2Wallet.Address())
		require.NotEqual(t, g1Wallet.Mnemonic(), g2Wallet.Mnemonic())
	})

	t.Run("Wallet for different chain does not exist", func(t *testing.T) {
		_, ok := r.GetWallet("cosmoshub-does-not-exist")
		require.False(t, ok)
	})

	_ = ic.Close()
}

func TestInterchain_CreateUser(t *testing.T) {
	if testing.Short() {
		t.Skip("skipping in short mode")
	}

	t.Parallel()

	client, network := interchaintest.DockerSetup(t)

	cf := interchaintest.NewBuiltinChainFactory(zaptest.NewLogger(t), []*interchaintest.ChainSpec{
		// Two otherwise identical chains that only differ by ChainID.
		{Name: "gaia", ChainName: "g1", Version: "v7.0.1", ChainConfig: ibc.ChainConfig{ChainID: "cosmoshub-0"}},
	})

	chains, err := cf.Chains(t.Name())
	require.NoError(t, err)

	gaia0 := chains[0]

	ic := interchaintest.NewInterchain().AddChain(gaia0)
	defer ic.Close()

	rep := testreporter.NewNopReporter()
	eRep := rep.RelayerExecReporter(t)

	ctx := context.Background()
	require.NoError(t, ic.Build(ctx, eRep, interchaintest.InterchainBuildOptions{
		TestName:  t.Name(),
		Client:    client,
		NetworkID: network,
	}))

	initBal := math.NewInt(10_000)

	t.Run("with mnemonic", func(t *testing.T) {
		keyName := "mnemonic-user-name"

		registry := codectypes.NewInterfaceRegistry()
		cryptocodec.RegisterInterfaces(registry)
		cdc := codec.NewProtoCodec(registry)

		kr := keyring.NewInMemory(cdc)
		_, mnemonic, err := kr.NewMnemonic(
			keyName,
			keyring.English,
			hd.CreateHDPath(sdk.CoinType, 0, 0).String(),
			"", // Empty passphrase.
			hd.Secp256k1,
		)

		require.NoError(t, err)
		require.NotEmpty(t, mnemonic)

		user, err := interchaintest.GetAndFundTestUserWithMnemonic(ctx, keyName, mnemonic, initBal.Int64(), gaia0)
		require.NoError(t, err)
		require.NoError(t, testutil.WaitForBlocks(ctx, 2, gaia0))
		require.NotEmpty(t, user.Address())
		require.NotEmpty(t, user.KeyName())

		actualBalance, err := gaia0.GetBalance(ctx, user.FormattedAddress(), gaia0.Config().Denom)
		require.NoError(t, err)
		require.True(t, actualBalance.Equal(initBal))
	})

	t.Run("without mnemonic", func(t *testing.T) {
		keyName := "regular-user-name"
		users := interchaintest.GetAndFundTestUsers(t, ctx, keyName, initBal.Int64(), gaia0)
		require.NoError(t, testutil.WaitForBlocks(ctx, 2, gaia0))
		require.Len(t, users, 1)
		require.NotEmpty(t, users[0].Address())
		require.NotEmpty(t, users[0].KeyName())

		actualBalance, err := gaia0.GetBalance(ctx, users[0].FormattedAddress(), gaia0.Config().Denom)
		require.NoError(t, err)
		require.True(t, actualBalance.Equal(initBal))
	})
}

func TestCosmosChain_BroadcastTx_CosmosRly(t *testing.T) {
	broadcastTxCosmosChainTest(t, ibc.CosmosRly)
}

func TestCosmosChain_BroadcastTx_HermesRelayer(t *testing.T) {
	broadcastTxCosmosChainTest(t, ibc.Hermes)
}

func broadcastTxCosmosChainTest(t *testing.T, relayerImpl ibc.RelayerImplementation) {
	if testing.Short() {
		t.Skip("skipping in short mode")
	}

	t.Parallel()

	client, network := interchaintest.DockerSetup(t)

	cf := interchaintest.NewBuiltinChainFactory(zaptest.NewLogger(t), []*interchaintest.ChainSpec{
		// Two otherwise identical chains that only differ by ChainID.
		{Name: "gaia", ChainName: "g1", Version: "v7.0.1", ChainConfig: ibc.ChainConfig{ChainID: "cosmoshub-0"}},
		{Name: "gaia", ChainName: "g2", Version: "v7.0.1", ChainConfig: ibc.ChainConfig{ChainID: "cosmoshub-1"}},
	})

	chains, err := cf.Chains(t.Name())
	require.NoError(t, err)

	gaia0, gaia1 := chains[0], chains[1]

	r := interchaintest.NewBuiltinRelayerFactory(relayerImpl, zaptest.NewLogger(t)).Build(
		t, client, network,
	)

	pathName := "p"
	ic := interchaintest.NewInterchain().
		AddChain(gaia0).
		AddChain(gaia1).
		AddRelayer(r, "r").
		AddLink(interchaintest.InterchainLink{
			Chain1:  gaia0,
			Chain2:  gaia1,
			Relayer: r,
			Path:    pathName,
		})

	rep := testreporter.NewNopReporter()
	eRep := rep.RelayerExecReporter(t)

	ctx := context.Background()
	require.NoError(t, ic.Build(ctx, eRep, interchaintest.InterchainBuildOptions{
		TestName:  t.Name(),
		Client:    client,
		NetworkID: network,
	}))

	testUser := interchaintest.GetAndFundTestUsers(t, ctx, "gaia-user-1", 10_000_000, gaia0)[0]

	sendAmount := math.NewInt(10_000)

	t.Run("relayer starts", func(t *testing.T) {
		require.NoError(t, r.StartRelayer(ctx, eRep, pathName))
	})

	t.Run("broadcast success", func(t *testing.T) {
		b := cosmos.NewBroadcaster(t, gaia0.(*cosmos.CosmosChain))
<<<<<<< HEAD
		transferAmount := sdk.Coin{Denom: gaia0.Config().Denom, Amount: sdkmath.NewInt(sendAmount)}
=======
		transferAmount := sdk.Coin{Denom: gaia0.Config().Denom, Amount: sendAmount}
>>>>>>> 8e02aef8
		memo := ""

		msg := transfertypes.NewMsgTransfer(
			"transfer",
			"channel-0",
			transferAmount,
			testUser.FormattedAddress(),
			testUser.(*cosmos.CosmosWallet).FormattedAddressWithPrefix(gaia1.Config().Bech32Prefix),
			clienttypes.NewHeight(1, 1000),
			0,
			memo,
		)
		resp, err := cosmos.BroadcastTx(ctx, b, testUser.(*cosmos.CosmosWallet), msg)
		require.NoError(t, err)
		assertTransactionIsValid(t, resp)
	})

	t.Run("transfer success", func(t *testing.T) {
		require.NoError(t, testutil.WaitForBlocks(ctx, 5, gaia0, gaia1))

		srcDenomTrace := transfertypes.ParseDenomTrace(transfertypes.GetPrefixedDenom("transfer", "channel-0", gaia0.Config().Denom))
		dstIbcDenom := srcDenomTrace.IBCDenom()

		dstFinalBalance, err := gaia1.GetBalance(ctx, testUser.(*cosmos.CosmosWallet).FormattedAddressWithPrefix(gaia1.Config().Bech32Prefix), dstIbcDenom)
		require.NoError(t, err, "failed to get balance from dest chain")
		require.True(t, dstFinalBalance.Equal(sendAmount))
	})
}

// An external package that imports interchaintest may not provide a GitSha when they provide a BlockDatabaseFile.
// The GitSha field is documented as optional, so this should succeed.
func TestInterchain_OmitGitSHA(t *testing.T) {
	if testing.Short() {
		t.Skip("skipping in short mode")
	}

	t.Parallel()

	client, network := interchaintest.DockerSetup(t)

	cf := interchaintest.NewBuiltinChainFactory(zaptest.NewLogger(t), []*interchaintest.ChainSpec{
		{Name: "gaia", Version: "v7.0.1"},
	})

	chains, err := cf.Chains(t.Name())
	require.NoError(t, err)
	gaia := chains[0]

	ic := interchaintest.NewInterchain().
		AddChain(gaia)

	rep := testreporter.NewNopReporter()
	eRep := rep.RelayerExecReporter(t)
	ctx := context.Background()
	require.NoError(t, ic.Build(ctx, eRep, interchaintest.InterchainBuildOptions{
		TestName:  t.Name(),
		Client:    client,
		NetworkID: network,

		SkipPathCreation: true,

		BlockDatabaseFile: ":memory:",
	}))
	_ = ic.Close()
}

func TestInterchain_ConflictRejection(t *testing.T) {
	t.Run("duplicate chain", func(t *testing.T) {
		cf := interchaintest.NewBuiltinChainFactory(zap.NewNop(), []*interchaintest.ChainSpec{
			{Name: "gaia", Version: "v7.0.1", ChainConfig: ibc.ChainConfig{ChainID: "cosmoshub-0"}},
		})

		chains, err := cf.Chains(t.Name())
		require.NoError(t, err)
		chain := chains[0]

		exp := fmt.Sprintf("chain %v was already added", chain)
		require.PanicsWithError(t, exp, func() {
			_ = interchaintest.NewInterchain().AddChain(chain).AddChain(chain)
		})
	})

	t.Run("chain name", func(t *testing.T) {
		cf := interchaintest.NewBuiltinChainFactory(zap.NewNop(), []*interchaintest.ChainSpec{
			// Different ChainID, but explicit ChainName used twice.
			{Name: "gaia", ChainName: "g", Version: "v7.0.1", ChainConfig: ibc.ChainConfig{ChainID: "cosmoshub-0"}},
			{Name: "gaia", ChainName: "g", Version: "v7.0.1", ChainConfig: ibc.ChainConfig{ChainID: "cosmoshub-1"}},
		})

		chains, err := cf.Chains(t.Name())
		require.NoError(t, err)

		require.PanicsWithError(t, "a chain with name g already exists", func() {
			_ = interchaintest.NewInterchain().AddChain(chains[0]).AddChain(chains[1])
		})
	})

	t.Run("chain ID", func(t *testing.T) {
		cf := interchaintest.NewBuiltinChainFactory(zap.NewNop(), []*interchaintest.ChainSpec{
			// Valid ChainName but duplicate ChainID.
			{Name: "gaia", ChainName: "g1", Version: "v7.0.1", ChainConfig: ibc.ChainConfig{ChainID: "cosmoshub-0"}},
			{Name: "gaia", ChainName: "g2", Version: "v7.0.1", ChainConfig: ibc.ChainConfig{ChainID: "cosmoshub-0"}},
		})

		chains, err := cf.Chains(t.Name())
		require.NoError(t, err)

		require.PanicsWithError(t, "a chain with ID cosmoshub-0 already exists", func() {
			_ = interchaintest.NewInterchain().AddChain(chains[0]).AddChain(chains[1])
		})
	})

	t.Run("duplicate relayer", func(t *testing.T) {
		var r rly.CosmosRelayer

		exp := fmt.Sprintf("relayer %v was already added", &r)
		require.PanicsWithError(t, exp, func() {
			_ = interchaintest.NewInterchain().AddRelayer(&r, "r1").AddRelayer(&r, "r2")
		})
	})

	t.Run("relayer name", func(t *testing.T) {
		var r1, r2 rly.CosmosRelayer

		require.PanicsWithError(t, "a relayer with name r already exists", func() {
			_ = interchaintest.NewInterchain().AddRelayer(&r1, "r").AddRelayer(&r2, "r")
		})
	})
}

func TestInterchain_AddNil(t *testing.T) {
	require.PanicsWithError(t, "cannot add nil chain", func() {
		_ = interchaintest.NewInterchain().AddChain(nil)
	})

	require.PanicsWithError(t, "cannot add nil relayer", func() {
		_ = interchaintest.NewInterchain().AddRelayer(nil, "r")
	})
}

func assertTransactionIsValid(t *testing.T, resp sdk.TxResponse) {
	require.NotNil(t, resp)
	require.NotEqual(t, 0, resp.GasUsed)
	require.NotEqual(t, 0, resp.GasWanted)
	require.Equal(t, uint32(0), resp.Code)
	require.NotEmpty(t, resp.Data)
	require.NotEmpty(t, resp.TxHash)
	require.NotEmpty(t, resp.Events)
}<|MERGE_RESOLUTION|>--- conflicted
+++ resolved
@@ -5,11 +5,7 @@
 	"fmt"
 	"testing"
 
-<<<<<<< HEAD
-	sdkmath "cosmossdk.io/math"
-=======
 	"cosmossdk.io/math"
->>>>>>> 8e02aef8
 	"github.com/cosmos/cosmos-sdk/codec"
 	codectypes "github.com/cosmos/cosmos-sdk/codec/types"
 	cryptocodec "github.com/cosmos/cosmos-sdk/crypto/codec"
@@ -315,11 +311,7 @@
 
 	t.Run("broadcast success", func(t *testing.T) {
 		b := cosmos.NewBroadcaster(t, gaia0.(*cosmos.CosmosChain))
-<<<<<<< HEAD
-		transferAmount := sdk.Coin{Denom: gaia0.Config().Denom, Amount: sdkmath.NewInt(sendAmount)}
-=======
 		transferAmount := sdk.Coin{Denom: gaia0.Config().Denom, Amount: sendAmount}
->>>>>>> 8e02aef8
 		memo := ""
 
 		msg := transfertypes.NewMsgTransfer(
